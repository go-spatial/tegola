--- conflicted
+++ resolved
@@ -10,11 +10,7 @@
 	"github.com/go-spatial/tegola/atlas"
 	"github.com/go-spatial/tegola/cmd/internal/register"
 	"github.com/go-spatial/tegola/config"
-<<<<<<< HEAD
-=======
-	"github.com/go-spatial/tegola/internal/dict/dict"
-	"github.com/go-spatial/tegola/provider"
->>>>>>> 9d33bda0
+	"github.com/go-spatial/tegola/internal/dict"
 )
 
 var (
@@ -69,16 +65,13 @@
 	}
 
 	// init our providers
-<<<<<<< HEAD
-	providers, err := register.Providers(conf.Providers)
-=======
 	// but first convert []env.Map -> []dict.Dicter
 	provArr := make([]dict.Dicter, len(conf.Providers))
 	for i := range provArr {
 		provArr[i] = conf.Providers[i]
 	}
-	providers, err := initProviders(provArr)
->>>>>>> 9d33bda0
+
+	providers, err := register.Providers(provArr)
 	if err != nil {
 		log.Fatal(err)
 	}
@@ -98,146 +91,4 @@
 			atlas.SetCache(cache)
 		}
 	}
-<<<<<<< HEAD
-=======
-}
-
-func initCache(config dict.Dicter) (cache.Interface, error) {
-	// lookup our cache type
-	cType, err := config.String("type", nil)
-	if err != nil {
-		return nil, fmt.Errorf("missing 'type' parameter for cache")
-	}
-
-	// register the provider
-	return cache.For(cType, config)
-}
-
-// initMaps registers maps with our server
-func initMaps(maps []config.Map, providers map[string]provider.Tiler) error {
-
-	// iterate our maps
-	for _, m := range maps {
-		newMap := atlas.NewWebMercatorMap(string(m.Name))
-		newMap.Attribution = html.EscapeString(string(m.Attribution))
-
-		// convert from env package
-		centerArr := [3]float64{}
-		for i, v := range m.Center {
-			centerArr[i] = float64(v)
-		}
-
-		newMap.Center = centerArr
-
-		if len(m.Bounds) == 4 {
-			newMap.Bounds = geom.NewExtent(
-				[2]float64{float64(m.Bounds[0]), float64(m.Bounds[1])},
-				[2]float64{float64(m.Bounds[2]), float64(m.Bounds[3])},
-			)
-		}
-
-		// iterate our layers
-		for _, l := range m.Layers {
-			// split our provider name (provider.layer) into [provider,layer]
-			providerLayer := strings.Split(string(l.ProviderLayer), ".")
-
-			// we're expecting two params in the provider layer definition
-			if len(providerLayer) != 2 {
-				return fmt.Errorf("invalid provider layer (%v) for map (%v)", l.ProviderLayer, m)
-			}
-
-			// lookup our proivder
-			provider, ok := providers[providerLayer[0]]
-			if !ok {
-				return fmt.Errorf("provider (%v) not defined", providerLayer[0])
-			}
-
-			// read the provider's layer names
-			layerInfos, err := provider.Layers()
-			if err != nil {
-				return fmt.Errorf("error fetching layer info from provider (%v)", providerLayer[0])
-			}
-
-			// confirm our providerLayer name is registered
-			var found bool
-			var layerGeomType tegola.Geometry
-			for i := range layerInfos {
-				if layerInfos[i].Name() == providerLayer[1] {
-					found = true
-
-					// read the layerGeomType
-					layerGeomType = layerInfos[i].GeomType()
-				}
-			}
-			if !found {
-				return fmt.Errorf("map (%v) 'provider_layer' (%v) is not registered with provider (%v)", m.Name, l.ProviderLayer, providerLayer[1])
-			}
-
-			var defaultTags map[string]interface{}
-			if l.DefaultTags != nil {
-				var ok bool
-				defaultTags, ok = l.DefaultTags.(map[string]interface{})
-				if !ok {
-					return fmt.Errorf("'default_tags' for 'provider_layer' (%v) should be a TOML table", l.ProviderLayer)
-				}
-			}
-
-			// add our layer to our layers slice
-			newMap.Layers = append(newMap.Layers, atlas.Layer{
-				Name:              string(l.Name),
-				ProviderLayerName: providerLayer[1],
-				MinZoom:           uint(*l.MinZoom),
-				MaxZoom:           uint(*l.MaxZoom),
-				Provider:          provider,
-				DefaultTags:       defaultTags,
-				GeomType:          layerGeomType,
-				DontSimplify:      bool(l.DontSimplify),
-			})
-		}
-
-		// register map
-		atlas.AddMap(newMap)
-	}
-
-	return nil
-}
-
-func initProviders(providers []dict.Dicter) (map[string]provider.Tiler, error) {
-	var err error
-
-	// holder for registered providers
-	registeredProviders := map[string]provider.Tiler{}
-
-	// iterate providers
-	for _, p := range providers {
-		// lookup our proivder name
-		pname, err := p.String("name", nil)
-		if err != nil {
-			return registeredProviders, err
-		}
-
-		// check if a proivder with this name is alrady registered
-		_, ok := registeredProviders[pname]
-		if ok {
-			return registeredProviders, fmt.Errorf("provider (%v) already registered!", pname)
-		}
-
-		// lookup our provider type
-		ptype, err := p.String("type", nil)
-		if err != nil {
-			return registeredProviders, err
-		}
-
-		// register the provider
-		prov, err := provider.For(ptype, p)
-		if err != nil {
-			return registeredProviders, err
-		}
-
-		// add the provider to our map of registered providers
-		registeredProviders[pname] = prov
-	}
-
-	return registeredProviders, err
->>>>>>> 9d33bda0
 }