package cmd

import (
	"bufio"
	"context"
	"errors"
	"fmt"
	"os"
	"runtime"
	"strconv"
	"strings"
	"sync"
	"time"

	"github.com/spf13/cobra"

	gdcmd "github.com/gdey/cmd"

	"github.com/go-spatial/tegola"
	"github.com/go-spatial/tegola/atlas"
	"github.com/go-spatial/tegola/cache"
	"github.com/go-spatial/tegola/geom/slippy"
	"github.com/go-spatial/tegola/internal/log"
	"github.com/go-spatial/tegola/maths"
	"github.com/go-spatial/tegola/provider"
)

var (
	// specify a tile to cache. ignored by default
	cacheZXY string
<<<<<<< HEAD
	// read zxy values from a file
	cacheFile string
	//	filter which maps to process. default will operate on all mapps
=======
	// filter which maps to process. default will operate on all mapps
>>>>>>> bcf4ca53
	cacheMap string
	// the min zoom to cache from
	cacheMinZoom uint
	// the max zoom to cache to
	cacheMaxZoom uint
	// bounds to cache within. default -180, -85.0511, 180, 85.0511
	cacheBounds string
	// the amount of concurrency to use. defaults to the number of CPUs on the machine
	cacheConcurrency int
	// cache overwrite
	cacheOverwrite bool
	// input string format
	cacheFormat string
)

var cacheCmd = &cobra.Command{
	Use:       "cache [seed | purge]",
	Short:     "Manipulate the tile cache",
	Long:      `Use the cache command to seed or purge the tile cache`,
	ValidArgs: []string{"seed", "purge"},
	Args: func(cmd *cobra.Command, args []string) error {
		if len(args) != 1 {
			return fmt.Errorf("requires at least one argument: seed, purge")
		}

		for i, v := range cmd.ValidArgs {
			if args[0] == v {
				break
			}
			if i == len(cmd.ValidArgs)+1 {
				return fmt.Errorf("invliad arg (%v). supported: seed, purge", args[0])
			}
		}

		return nil
	},
	Run: func(cmd *cobra.Command, args []string) {
		defer gdcmd.New().Complete()
		gdcmd.OnComplete(provider.Cleanup)
		var maps []atlas.Map

		initConfig()

		// check if the user defined a single map to work on
		if cacheMap != "" {
			m, err := atlas.GetMap(cacheMap)
			if err != nil {
				log.Fatal(err)
			}

			maps = append(maps, m)
		} else {
			maps = atlas.AllMaps()
		}

		// check for a cache backend
		if atlas.GetCache() == nil {
			log.Fatalf("mising cache backend. check your config (%v)", configFile)
		}

		var zooms []uint
<<<<<<< HEAD
		if cacheMaxZoom+cacheMinZoom != 0 {
			if cacheMaxZoom <= cacheMinZoom {
				log.Fatalf("invalid zoom range. min (%v) is greater than max (%v)", cacheMinZoom, cacheMaxZoom)
			}

			for i := cacheMinZoom; i <= cacheMaxZoom; i++ {
				zooms = append(zooms, i)
			}
		}

		tileChan := make(chan *slippy.Tile)
		go func() {
			err := sendTiles(zooms, tileChan)
			if err != nil {
				log.Fatal(err)
=======
		var minx, miny, maxx, maxy int
		var bounds [4]float64

		// single tile caching
		if cacheZXY != "" {
			// convert the input into a tile
			t, err := parseTileString(cacheZXY)
			if err != nil {
				log.Fatal(err)
			}

			zooms = append(zooms, t.Z)
			// read the tile bounds, which will be in lat, lon, it will be the north, east, south, west.
			bounds = t.Bounds()
		} else {
			// bounding box caching
			boundsParts := strings.Split(cacheBounds, ",")
			if len(boundsParts) != 4 {
				log.Fatal("invalid value for bounds. expecting minx, miny, maxx, maxy")
			}

			for i := range boundsParts {
				bounds[i], err = strconv.ParseFloat(boundsParts[i], 64)
				if err != nil {
					log.Fatalf("invalid value for bounds (%v). must be a float64", boundsParts[i])
				}
			}
		}

		if len(zooms) == 0 {
			// check user input for zoom range
			if cacheMaxZoom != 0 {
				if cacheMaxZoom >= cacheMinZoom {
					for i := cacheMinZoom; i <= cacheMaxZoom; i++ {
						zooms = append(zooms, i)
					}
				} else {
					log.Fatalf("invalid zoom range. min (%v) is greater than max (%v)", cacheMinZoom, cacheMaxZoom)
				}
			} else {
				// every zoom
				for i := uint(0); i <= atlas.MaxZoom; i++ {
					zooms = append(zooms, i)
				}
>>>>>>> bcf4ca53
			}
		}()

<<<<<<< HEAD
		log.Info("zoom list: ", zooms)
		//	setup a waitgroup
=======
		}

		// setup a waitgroup
>>>>>>> bcf4ca53
		var wg sync.WaitGroup

		// TODO: check for tile count. if tile count < concurrency, use tile count
		wg.Add(cacheConcurrency)

		// new channel for the workers
		tiler := make(chan MapTile)

		// setup our workers based on the amount of concurrency we have
		for i := 0; i < cacheConcurrency; i++ {
<<<<<<< HEAD
			go func() {
=======
			// spin off a worker listening on a channel
			go func(tiler chan MapTile) {
>>>>>>> bcf4ca53
				ctx, cancel := context.WithCancel(context.Background())
				go func() {
					<-gdcmd.Cancelled()
					cancel()
				}()
				// range our channel to listen for jobs
				for mt := range tiler {
					if gdcmd.IsCancelled() {
						continue
					}
<<<<<<< HEAD
					//	we will only have a single command arg so we can switch on index 0
					var err error
					switch args[0] {
					case "seed":
						err = seedWorker(ctx, mt)
					case "purge":
						err = purgeWorker(mt)
					}

					if err != nil {
						log.Fatal(err)
					}
				}

=======
					// we will only have a single command arg so we can switch on index 0
					switch args[0] {
					case "seed":
						// track how long the tile generation is taking
						t := time.Now()

						// lookup the Map
						m, err := atlas.GetMap(mt.MapName)
						if err != nil {
							log.Fatalf("error seeding tile (%+v): %v", mt.Tile, err)
						}

						// filter down the layers we need for this zoom
						m = m.FilterLayersByZoom(mt.Tile.Z)

						// check if overwriting the cache is not ok
						if !cacheOverwrite {
							// lookup our cache
							c := atlas.GetCache()
							if c == nil {
								log.Fatalf("error fetching cache: %v", err)
							}

							// cache key
							key := cache.Key{
								MapName: mt.MapName,
								Z:       mt.Tile.Z,
								X:       mt.Tile.X,
								Y:       mt.Tile.Y,
							}

							// read the tile from the cache
							_, hit, err := c.Get(&key)
							if err != nil {
								log.Fatal("error reading from cache: %v", err)
							}
							// if we have a cache hit, then skip processing this tile
							if hit {
								log.Infof("cache seed set to not overwrite existing tiles. skipping map (%v) tile (%v/%v/%v)", mt.MapName, mt.Tile.Z, mt.Tile.X, mt.Tile.Y)
								continue
							}
						}

						// set tile buffer if it was configured by the user
						if conf.TileBuffer > 0 {
							mt.Tile.Buffer = float64(conf.TileBuffer)
						}

						// seed the tile
						if err = atlas.SeedMapTile(ctx, m, mt.Tile.Z, mt.Tile.X, mt.Tile.Y); err != nil {
							log.Errorf("error seeding tile (%+v): %v", mt.Tile, err)
							break
						}

						// TODO: this is a hack to get around large arrays not being garbage collected
						// https://github.com/golang/go/issues/14045 - should be addressed in Go 1.11
						runtime.GC()

						log.Infof("seeding map (%v) tile (%v/%v/%v) took: %v", mt.MapName, mt.Tile.Z, mt.Tile.X, mt.Tile.Y, time.Now().Sub(t))

					case "purge":
						log.Infof("purging map (%v) tile (%v/%v/%v)", mt.MapName, mt.Tile.Z, mt.Tile.X, mt.Tile.Y)

						// lookup the Map
						m, err := atlas.GetMap(mt.MapName)
						if err != nil {
							log.Fatalf("error seeding tile (%+v): %v", mt.Tile, err)
						}

						// purge the tile
						if err = atlas.PurgeMapTile(m, mt.Tile); err != nil {
							log.Errorf("error purging tile (%+v): %v", mt.Tile, err)
							break
						}
					}
				}

				// Done() will be called after close(channel) is called and the final job this worker is processing completes
>>>>>>> bcf4ca53
				wg.Done()
			}()

			//	Done() will be called after close(channel) is called and the final job this seedWorker is processing completes
		}
<<<<<<< HEAD
=======
		// iterate our zoom range
	ZoomLoop:
		for i := range zooms {

			topLeft := *tegola.NewTileLatLong(zooms[i], bounds[1], bounds[0])
			minx, maxy = topLeft.Deg2Num()

			bottomRight := *tegola.NewTileLatLong(zooms[i], bounds[3], bounds[2])
			maxx, miny = bottomRight.Deg2Num()

			// range rows
			for x := minx; x <= maxx; x++ {
				// range columns
				for y := miny; y <= maxy; y++ {
					// range maps
					for m := range maps {
						mapTile := MapTile{
							MapName: maps[m].Name,
							Tile:    tegola.NewTile(zooms[i], uint(x), uint(y)),
						}
						select {
						case tiler <- mapTile:
						case <-gdcmd.Cancelled():
							log.Info("cancel received; cleaning up…")
							break ZoomLoop
						}
>>>>>>> bcf4ca53

		for tile := range tileChan {
			for m := range maps {
				mapTile := MapTile{
					MapName: maps[m].Name,
					Tile:    tile,
				}
				select {
				case tiler <- mapTile:
				case <-gdcmd.Cancelled():
					log.Info("cancel recieved; cleaning up…")
					break
				}
			}
		}

		// close the channel to notify the workers all jobs have been dispatched
		close(tiler)

		// wait for the workers to complete any remaining jobs
		wg.Wait()
	},
}

type MapTile struct {
	MapName string
	Tile    *slippy.Tile
}

type Format struct {
	X, Y, Z uint
	Sep     string
}

var ErrFormat = errors.New("Invalid format")
var df = Format{
	X:   0,
	Y:   1,
	Z:   2,
	Sep: "/",
}

func NewFormat(format string) (Format, error) {
	// if empty return default
	if format == "" {
		return df, nil
	}

	// assert length of format string is 4
	if len(format) != 4 {
		return df, ErrFormat
	}

	// check separator
	sep := format[0:1]
	if strings.ContainsAny(sep, "0123456789") {
		return df, ErrFormat
	}

	format = format[1:]

	ix := strings.Index(format, "x")
	iy := strings.Index(format, "y")
	iz := strings.Index(format, "z")

	return Format{uint(ix), uint(iy), uint(iz), sep}, nil
}

func (f Format) String() string {
	var v [3]string
	v[f.X], v[f.Y], v[f.Z] = "x", "y", "z"
	return fmt.Sprintf("%[2]s%[1]s%[3]s%[1]s%[4]s", f.Sep, v[0], v[1], v[2])
}

func (f Format) Parse(val string) (z, x, y uint, err error) {
	parts := strings.Split(val, f.Sep)
	if len(parts) != 3 {
		return 0, 0, 0, fmt.Errorf("invalid zxy value (%v). expecting the format %v", val, f)
	}

	zi, err := strconv.ParseUint(parts[f.Z], 10, 64)
	if err != nil || zi > tegola.MaxZ {
		return 0, 0, 0, fmt.Errorf("invalid Z value (%v)", zi)
	}

	maxXYatZ := maths.Exp2(zi) - 1

	xi, err := strconv.ParseUint(parts[f.X], 10, 64)
	if err != nil || xi > maxXYatZ {
		return 0, 0, 0, fmt.Errorf("invalid X value (%v)", xi)
	}

	yi, err := strconv.ParseUint(parts[f.Y], 10, 64)
	if err != nil || yi > maxXYatZ {
		return 0, 0, 0, fmt.Errorf("invalid Y value (%v)", yi)
	}

	return uint(zi), uint(xi), uint(yi), nil
}

func seedWorker(ctx context.Context, mt MapTile) error {
	//	track how long the tile generation is taking
	t := time.Now()

	//	lookup the Map
	m, err := atlas.GetMap(mt.MapName)
	if err != nil {
		return fmt.Errorf("error seeding tile (%+v): %v", mt.Tile, err)
	}

	z, x, y := mt.Tile.ZXY()

	//	filter down the layers we need for this zoom
	m = m.FilterLayersByZoom(x)

	//	check if overwriting the cache is not ok
	if !cacheOverwrite {
		//	lookup our cache
		c := atlas.GetCache()
		if c == nil {
			return fmt.Errorf("error fetching cache: %v", err)
		}

		//	cache key
		key := cache.Key{
			MapName: mt.MapName,
			Z:       z,
			X:       x,
			Y:       y,
		}

		//	read the tile from the cache
		_, hit, err := c.Get(&key)
		if err != nil {
			return fmt.Errorf("error reading from cache: %v", err)
		}
		//	if we have a cache hit, then skip processing this tile
		if hit {
			log.Infof("cache seed set to not overwrite existing tiles. skipping map (%v) tile (%v/%v/%v)", mt.MapName, z, x, y)
			return nil
		}
	}

	//	set tile buffer if it was configured by the user
	if conf.TileBuffer > 0 {
		mt.Tile.Buffer = float64(conf.TileBuffer)
	}

	//	seed the tile
	if err = atlas.SeedMapTile(ctx, m, z, x, y); err != nil {
		return fmt.Errorf("error seeding tile (%+v): %v", mt.Tile, err)
	}

	//	TODO: this is a hack to get around large arrays not being garbage collected
	//	https://github.com/golang/go/issues/14045 - should be addressed in Go 1.11
	runtime.GC()

	log.Infof("seeding map (%v) tile (%v/%v/%v) took: %v", mt.MapName, z, x, y, time.Now().Sub(t))

	return nil
}

func purgeWorker(mt MapTile) error {

	z, x, y := mt.Tile.ZXY()

	log.Infof("purging map (%v) tile (%v/%v/%v)", mt.MapName, z, x, y)

	//	lookup the Map
	m, err := atlas.GetMap(mt.MapName)
	if err != nil {
		return fmt.Errorf("error seeding tile (%+v): %v", mt.Tile, err)
	}

	//	purge the tile
	ttile := tegola.NewTile(mt.Tile.ZXY())
	if err = atlas.PurgeMapTile(m, ttile); err != nil {
		return fmt.Errorf("error purging tile (%+v): %v", mt.Tile, err)
	}

	return nil
}

func sendTiles(zooms []uint, c chan *slippy.Tile) error {
	defer close(c)

	format, err := NewFormat(cacheFormat)
	if err != nil {
		return err
	}

	if cacheZXY != "" {
		// single xyz
		//	convert the input into a tile
		z, x, y, err := format.Parse(cacheZXY)
		if err != nil {
			return err
		}

		tile := slippy.NewTile(z, x, y, 0, tegola.WebMercator)

		for _, zoom := range zooms {
			err := tile.RangeFamilyAt(zoom, func(t *slippy.Tile) error {
				if gdcmd.IsCancelled() {
					return fmt.Errorf("stop iteration")
				}

				c <- t
				return nil
			})

			// graceful stop if cancelled
			if err != nil {
				return nil
			}
		}
	} else if cacheFile != "" {
		// read xyz from a file
		f, err := os.Open(cacheFile)
		if err != nil {
			return fmt.Errorf("could not open file")
		}

		scanner := bufio.NewScanner(f)

		for scanner.Scan() {
			z, x, y, err := format.Parse(scanner.Text())
			if err != nil {
				return err
			}
			tile := slippy.NewTile(z, x, y, 0, tegola.WebMercator)

			// range
			for _, zoom := range zooms {
				err := tile.RangeFamilyAt(zoom, func(t *slippy.Tile) error {
					if gdcmd.IsCancelled() {
						return fmt.Errorf("stop iteration")
					}

					c <- t
					return nil
				})

				// graceful stop if cancelled
				if err != nil {
					return nil
				}
			}
		}
	} else {
		// bounding box caching
		boundsParts := strings.Split(cacheBounds, ",")
		if len(boundsParts) != 4 {
			return fmt.Errorf("invalid value for bounds. expecting minx, miny, maxx, maxy")
		}

		var err error
		bounds := make([]float64, 4)

		for i := range boundsParts {
			bounds[i], err = strconv.ParseFloat(boundsParts[i], 64)
			if err != nil {
				return fmt.Errorf("invalid value for bounds (%v). must be a float64", boundsParts[i])
			}
		}

		maxZoom := zooms[len(zooms)-1]

		upperLeft := slippy.NewTileLatLon(maxZoom, bounds[1], bounds[0], 0, tegola.WebMercator)
		bottomRight := slippy.NewTileLatLon(maxZoom, bounds[3], bounds[2], 0, tegola.WebMercator)

		_, xi, yi := upperLeft.ZXY()
		_, xf, yf := bottomRight.ZXY()

		// TODO (@ear7h): find a way to keep from doing the same tile twice
		for x := xi; x <= xf; x++ {
			for y := yi; y <= yf; y++ {
				root := slippy.NewTile(maxZoom, x, y, 0, tegola.WebMercator)

				for _, z := range zooms {
					err := root.RangeFamilyAt(z, func(t *slippy.Tile) error {
						if gdcmd.IsCancelled() {
							return fmt.Errorf("stop iteration")
						}

						c <- t
						return nil
					})

					// graceful stop if cancelled
					if err != nil {
						return nil
					}
				}
			}
		}
	}

	// no returns within the if blocks so it must be done here
	return nil
}<|MERGE_RESOLUTION|>--- conflicted
+++ resolved
@@ -28,13 +28,9 @@
 var (
 	// specify a tile to cache. ignored by default
 	cacheZXY string
-<<<<<<< HEAD
 	// read zxy values from a file
 	cacheFile string
 	//	filter which maps to process. default will operate on all mapps
-=======
-	// filter which maps to process. default will operate on all mapps
->>>>>>> bcf4ca53
 	cacheMap string
 	// the min zoom to cache from
 	cacheMinZoom uint
@@ -96,7 +92,6 @@
 		}
 
 		var zooms []uint
-<<<<<<< HEAD
 		if cacheMaxZoom+cacheMinZoom != 0 {
 			if cacheMaxZoom <= cacheMinZoom {
 				log.Fatalf("invalid zoom range. min (%v) is greater than max (%v)", cacheMinZoom, cacheMaxZoom)
@@ -112,63 +107,11 @@
 			err := sendTiles(zooms, tileChan)
 			if err != nil {
 				log.Fatal(err)
-=======
-		var minx, miny, maxx, maxy int
-		var bounds [4]float64
-
-		// single tile caching
-		if cacheZXY != "" {
-			// convert the input into a tile
-			t, err := parseTileString(cacheZXY)
-			if err != nil {
-				log.Fatal(err)
-			}
-
-			zooms = append(zooms, t.Z)
-			// read the tile bounds, which will be in lat, lon, it will be the north, east, south, west.
-			bounds = t.Bounds()
-		} else {
-			// bounding box caching
-			boundsParts := strings.Split(cacheBounds, ",")
-			if len(boundsParts) != 4 {
-				log.Fatal("invalid value for bounds. expecting minx, miny, maxx, maxy")
-			}
-
-			for i := range boundsParts {
-				bounds[i], err = strconv.ParseFloat(boundsParts[i], 64)
-				if err != nil {
-					log.Fatalf("invalid value for bounds (%v). must be a float64", boundsParts[i])
-				}
-			}
-		}
-
-		if len(zooms) == 0 {
-			// check user input for zoom range
-			if cacheMaxZoom != 0 {
-				if cacheMaxZoom >= cacheMinZoom {
-					for i := cacheMinZoom; i <= cacheMaxZoom; i++ {
-						zooms = append(zooms, i)
-					}
-				} else {
-					log.Fatalf("invalid zoom range. min (%v) is greater than max (%v)", cacheMinZoom, cacheMaxZoom)
-				}
-			} else {
-				// every zoom
-				for i := uint(0); i <= atlas.MaxZoom; i++ {
-					zooms = append(zooms, i)
-				}
->>>>>>> bcf4ca53
 			}
 		}()
 
-<<<<<<< HEAD
 		log.Info("zoom list: ", zooms)
 		//	setup a waitgroup
-=======
-		}
-
-		// setup a waitgroup
->>>>>>> bcf4ca53
 		var wg sync.WaitGroup
 
 		// TODO: check for tile count. if tile count < concurrency, use tile count
@@ -179,12 +122,7 @@
 
 		// setup our workers based on the amount of concurrency we have
 		for i := 0; i < cacheConcurrency; i++ {
-<<<<<<< HEAD
 			go func() {
-=======
-			// spin off a worker listening on a channel
-			go func(tiler chan MapTile) {
->>>>>>> bcf4ca53
 				ctx, cancel := context.WithCancel(context.Background())
 				go func() {
 					<-gdcmd.Cancelled()
@@ -195,7 +133,6 @@
 					if gdcmd.IsCancelled() {
 						continue
 					}
-<<<<<<< HEAD
 					//	we will only have a single command arg so we can switch on index 0
 					var err error
 					switch args[0] {
@@ -210,120 +147,11 @@
 					}
 				}
 
-=======
-					// we will only have a single command arg so we can switch on index 0
-					switch args[0] {
-					case "seed":
-						// track how long the tile generation is taking
-						t := time.Now()
-
-						// lookup the Map
-						m, err := atlas.GetMap(mt.MapName)
-						if err != nil {
-							log.Fatalf("error seeding tile (%+v): %v", mt.Tile, err)
-						}
-
-						// filter down the layers we need for this zoom
-						m = m.FilterLayersByZoom(mt.Tile.Z)
-
-						// check if overwriting the cache is not ok
-						if !cacheOverwrite {
-							// lookup our cache
-							c := atlas.GetCache()
-							if c == nil {
-								log.Fatalf("error fetching cache: %v", err)
-							}
-
-							// cache key
-							key := cache.Key{
-								MapName: mt.MapName,
-								Z:       mt.Tile.Z,
-								X:       mt.Tile.X,
-								Y:       mt.Tile.Y,
-							}
-
-							// read the tile from the cache
-							_, hit, err := c.Get(&key)
-							if err != nil {
-								log.Fatal("error reading from cache: %v", err)
-							}
-							// if we have a cache hit, then skip processing this tile
-							if hit {
-								log.Infof("cache seed set to not overwrite existing tiles. skipping map (%v) tile (%v/%v/%v)", mt.MapName, mt.Tile.Z, mt.Tile.X, mt.Tile.Y)
-								continue
-							}
-						}
-
-						// set tile buffer if it was configured by the user
-						if conf.TileBuffer > 0 {
-							mt.Tile.Buffer = float64(conf.TileBuffer)
-						}
-
-						// seed the tile
-						if err = atlas.SeedMapTile(ctx, m, mt.Tile.Z, mt.Tile.X, mt.Tile.Y); err != nil {
-							log.Errorf("error seeding tile (%+v): %v", mt.Tile, err)
-							break
-						}
-
-						// TODO: this is a hack to get around large arrays not being garbage collected
-						// https://github.com/golang/go/issues/14045 - should be addressed in Go 1.11
-						runtime.GC()
-
-						log.Infof("seeding map (%v) tile (%v/%v/%v) took: %v", mt.MapName, mt.Tile.Z, mt.Tile.X, mt.Tile.Y, time.Now().Sub(t))
-
-					case "purge":
-						log.Infof("purging map (%v) tile (%v/%v/%v)", mt.MapName, mt.Tile.Z, mt.Tile.X, mt.Tile.Y)
-
-						// lookup the Map
-						m, err := atlas.GetMap(mt.MapName)
-						if err != nil {
-							log.Fatalf("error seeding tile (%+v): %v", mt.Tile, err)
-						}
-
-						// purge the tile
-						if err = atlas.PurgeMapTile(m, mt.Tile); err != nil {
-							log.Errorf("error purging tile (%+v): %v", mt.Tile, err)
-							break
-						}
-					}
-				}
-
-				// Done() will be called after close(channel) is called and the final job this worker is processing completes
->>>>>>> bcf4ca53
 				wg.Done()
 			}()
 
 			//	Done() will be called after close(channel) is called and the final job this seedWorker is processing completes
 		}
-<<<<<<< HEAD
-=======
-		// iterate our zoom range
-	ZoomLoop:
-		for i := range zooms {
-
-			topLeft := *tegola.NewTileLatLong(zooms[i], bounds[1], bounds[0])
-			minx, maxy = topLeft.Deg2Num()
-
-			bottomRight := *tegola.NewTileLatLong(zooms[i], bounds[3], bounds[2])
-			maxx, miny = bottomRight.Deg2Num()
-
-			// range rows
-			for x := minx; x <= maxx; x++ {
-				// range columns
-				for y := miny; y <= maxy; y++ {
-					// range maps
-					for m := range maps {
-						mapTile := MapTile{
-							MapName: maps[m].Name,
-							Tile:    tegola.NewTile(zooms[i], uint(x), uint(y)),
-						}
-						select {
-						case tiler <- mapTile:
-						case <-gdcmd.Cancelled():
-							log.Info("cancel received; cleaning up…")
-							break ZoomLoop
-						}
->>>>>>> bcf4ca53
 
 		for tile := range tileChan {
 			for m := range maps {
