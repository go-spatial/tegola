//tegola server
package main

import (
	"flag"
	"log"
	"os"
<<<<<<< HEAD
	"strings"
=======
	"text/template"
>>>>>>> 0cde3587

	"github.com/BurntSushi/toml"

	"github.com/terranodo/tegola/server"
)

type Config struct {
	Webserver struct {
		Port      string
		LogFile   string
		LogFormat string
	}
	Providers []map[string]interface{}
	Maps      []struct {
		Name   string
		Layers []struct {
			Name     string
			Provider string
			Minzoom  int
			Maxzoom  int
		}
	}
}

//	hold parsed config from config file
var conf Config

//	flags
var (
	confPath = flag.String("conf", "config.toml", "path to a toml config file")
)

func main() {
<<<<<<< HEAD
	var err error

	//	parse our command line flags
	flag.Parse()

	//	check the conf file exists
	if _, err := os.Stat(*confPath); os.IsNotExist(err) {
		log.Fatal("config.toml file not found!")
=======
	flag.Parse()
	//	open our config file
	f, err := os.Open("config.toml")
	if err != nil {
		log.Fatal("unable to open config file: ", err)
	}
	defer f.Close()

	//	unmarshal to our server config
	if err = toml.NewDecoder(f).Decode(&conf); err != nil {
		log.Fatal("config file error:", err)
	}

	// Command line logfile overrides config file.
	if logFile != "" {
		conf.Webserver.LogFile = logFile
		// Need to make sure that the log file exists.
	}
	if server.DefaultLogFormat != logFormat || conf.Webserver.LogFormat == "" {
		conf.Webserver.LogFormat = logFormat
	}

	//	setup our providers, maps and layers
	if err = server.Init(mapServerConf(conf)); err != nil {
		log.Fatal("server init error:", err)
>>>>>>> 0cde3587
	}

	//	decode conf file
	if _, err := toml.DecodeFile(*confPath, &conf); err != nil {
		log.Fatal(err)
	}

<<<<<<< HEAD
	//	holder for registered providers
	var registeredProviders map[string]*mvt.Proivder
=======
//	map our config file to our web server config
func mapServerConf(conf Config) server.Config {
	var c server.Config
	var err error

	if conf.Webserver.LogFile != "" {
		if c.LogFile, err = os.OpenFile(logFile, os.O_WRONLY|os.O_APPEND|os.O_CREATE, 0666); err != nil {
			log.Printf("Unable to open logfile (%v) for writing: %v", logFile, err)
			os.Exit(2)
		}

	}
	if conf.Webserver.LogFormat == "" {
		conf.Webserver.LogFormat = server.DefaultLogFormat
	}
	c.LogTemplate = template.New("logfile")
	if _, err := c.LogTemplate.Parse(conf.Webserver.LogFormat); err != nil {
		log.Printf("Could not parse log template: %v error: %v", conf.Webserver.LogFormat, err)
		os.Exit(3)
	}
>>>>>>> 0cde3587

	//	iterate providers
	for _, provider := range conf.Providers {
		log.Printf("provider %+v", provider)

		//	register the provider
	}

	//	iterate maps
	for _, m := range conf.Maps {
		var layers []Layer
		//	iterate layers
		for _, l := range m.Layers {
			//	split our provider into provider.query
			providerQuery := strings.Split(l.Provider, ".")

			if len(providerQuery) != 2 {
				log.Fatal("invalid layer provider for map: %v, layer %v: %v.", m, l.Name, l.Provider)
			}

			//	lookup our proivder
			provider, ok := registeredProviders[providerQuery[0]]
			if !ok {
				log.Fatal("provider not defined: %v", providerQuery[0])
			}

			//	setup our layer properties
			layer = server.Layer{
				Name:     l.Name,
				Minzoom:  l.Minzoom,
				Maxzoom:  l.Maxzoom,
				Provider: provider,
			}

			//	add our layer to our layer size
			layers = append(layers, layer)
		}

		//	register map
		server.RegisterMap(m, layers)
	}

	//	bind our webserver
	server.Start(conf.Webserver.Port)
}<|MERGE_RESOLUTION|>--- conflicted
+++ resolved
@@ -3,13 +3,11 @@
 
 import (
 	"flag"
+	"fmt"
 	"log"
 	"os"
-<<<<<<< HEAD
 	"strings"
-=======
 	"text/template"
->>>>>>> 0cde3587
 
 	"github.com/BurntSushi/toml"
 
@@ -19,17 +17,17 @@
 type Config struct {
 	Webserver struct {
 		Port      string
-		LogFile   string
-		LogFormat string
+		LogFile   string `toml:"log_file"`
+		LogFormat string `toml:"log_format"`
 	}
 	Providers []map[string]interface{}
 	Maps      []struct {
 		Name   string
 		Layers []struct {
-			Name     string
-			Provider string
-			Minzoom  int
-			Maxzoom  int
+			ProviderLayer string                 `toml:"provider_layer"`
+			MinZoom       int                    `toml:"minzoom"`
+			MaxZoom       int                    `toml:"maxzoom"`
+			DefaultTags   map[string]interface{} `toml:"default_tags"`
 		}
 	}
 }
@@ -37,80 +35,76 @@
 //	hold parsed config from config file
 var conf Config
 
-//	flags
-var (
-	confPath = flag.String("conf", "config.toml", "path to a toml config file")
-)
-
 func main() {
-<<<<<<< HEAD
 	var err error
 
 	//	parse our command line flags
 	flag.Parse()
 
 	//	check the conf file exists
-	if _, err := os.Stat(*confPath); os.IsNotExist(err) {
-		log.Fatal("config.toml file not found!")
-=======
-	flag.Parse()
-	//	open our config file
-	f, err := os.Open("config.toml")
-	if err != nil {
-		log.Fatal("unable to open config file: ", err)
+	if _, err := os.Stat(configFile); os.IsNotExist(err) {
+		log.Fatal(configFile + " not found!")
 	}
-	defer f.Close()
+	//	decode conf file
+	if _, err := toml.DecodeFile(configFile, &conf); err != nil {
+		log.Fatal(err)
+	}
 
-	//	unmarshal to our server config
-	if err = toml.NewDecoder(f).Decode(&conf); err != nil {
-		log.Fatal("config file error:", err)
-	}
+	setupServer()
+
+	//	start our webserver
+	server.Start(conf.Webserver.Port)
+}
+
+func setupServer() {
+	var err error
 
 	// Command line logfile overrides config file.
 	if logFile != "" {
 		conf.Webserver.LogFile = logFile
 		// Need to make sure that the log file exists.
 	}
+
 	if server.DefaultLogFormat != logFormat || conf.Webserver.LogFormat == "" {
 		conf.Webserver.LogFormat = logFormat
 	}
 
-	//	setup our providers, maps and layers
-	if err = server.Init(mapServerConf(conf)); err != nil {
-		log.Fatal("server init error:", err)
->>>>>>> 0cde3587
-	}
-
-	//	decode conf file
-	if _, err := toml.DecodeFile(*confPath, &conf); err != nil {
-		log.Fatal(err)
-	}
-
-<<<<<<< HEAD
-	//	holder for registered providers
-	var registeredProviders map[string]*mvt.Proivder
-=======
-//	map our config file to our web server config
-func mapServerConf(conf Config) server.Config {
-	var c server.Config
-	var err error
-
 	if conf.Webserver.LogFile != "" {
-		if c.LogFile, err = os.OpenFile(logFile, os.O_WRONLY|os.O_APPEND|os.O_CREATE, 0666); err != nil {
+		if server.LogFile, err = os.OpenFile(logFile, os.O_WRONLY|os.O_APPEND|os.O_CREATE, 0666); err != nil {
 			log.Printf("Unable to open logfile (%v) for writing: %v", logFile, err)
 			os.Exit(2)
 		}
+	}
 
-	}
 	if conf.Webserver.LogFormat == "" {
 		conf.Webserver.LogFormat = server.DefaultLogFormat
 	}
-	c.LogTemplate = template.New("logfile")
-	if _, err := c.LogTemplate.Parse(conf.Webserver.LogFormat); err != nil {
+
+	if conf.Webserver.LogFile != "" {
+		logFile = conf.Webserver.LogFile
+	}
+
+	// Command line logTemplate overrides config file.
+	if logFormat == "" {
+		server.LogTemplate = template.New("logfile")
+
+		if _, err := server.LogTemplate.Parse(server.DefaultLogFormat); err != nil {
+			log.Fatal(fmt.Sprintf("Could not parse default template: %v error: %v", server.DefaultLogFormat, err))
+		}
+	} else {
+		server.LogTemplate = conf.Webserver.LogFormat
+	}
+
+	//	setup our server log template
+	server.LogTemplate = template.New("logfile")
+
+	if _, err := server.LogTemplate.Parse(conf.Webserver.LogFormat); err != nil {
 		log.Printf("Could not parse log template: %v error: %v", conf.Webserver.LogFormat, err)
 		os.Exit(3)
 	}
->>>>>>> 0cde3587
+
+	//	holder for registered providers
+	var registeredProviders map[string]mvt.Proivder
 
 	//	iterate providers
 	for _, provider := range conf.Providers {
@@ -121,38 +115,33 @@
 
 	//	iterate maps
 	for _, m := range conf.Maps {
-		var layers []Layer
+		var layers []server.Layer
 		//	iterate layers
 		for _, l := range m.Layers {
 			//	split our provider into provider.query
-			providerQuery := strings.Split(l.Provider, ".")
+			providerLayer := strings.Split(l.ProviderLayer, ".")
 
-			if len(providerQuery) != 2 {
-				log.Fatal("invalid layer provider for map: %v, layer %v: %v.", m, l.Name, l.Provider)
+			//	we're expecting two params in the provider layer definition
+			if len(providerLayer) != 2 {
+				log.Fatal("invalid provider layer (%v) for map (%v)", l.ProviderLayer, m)
 			}
 
 			//	lookup our proivder
-			provider, ok := registeredProviders[providerQuery[0]]
+			provider, ok := registeredProviders[providerLayer[0]]
 			if !ok {
-				log.Fatal("provider not defined: %v", providerQuery[0])
+				log.Fatal("provider not defined: %v", providerLayer[0])
 			}
 
-			//	setup our layer properties
-			layer = server.Layer{
-				Name:     l.Name,
-				Minzoom:  l.Minzoom,
-				Maxzoom:  l.Maxzoom,
+			//	add our layer to our layers slice
+			layers = append(layers, server.Layer{
+				Name:     providerLayer[1],
+				MinZoom:  l.MinZoom,
+				MaxZoom:  l.MaxZoom,
 				Provider: provider,
-			}
-
-			//	add our layer to our layer size
-			layers = append(layers, layer)
+			})
 		}
 
 		//	register map
-		server.RegisterMap(m, layers)
+		server.RegisterMap(m.Name, layers)
 	}
-
-	//	bind our webserver
-	server.Start(conf.Webserver.Port)
 }