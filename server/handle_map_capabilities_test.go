--- conflicted
+++ resolved
@@ -34,13 +34,8 @@
 				Bounds:      [4]float64{-180.0, -85.0511, 180.0, 85.0511},
 				Center:      testMapCenter,
 				Format:      "pbf",
-<<<<<<< HEAD
-				MinZoom:     4,
-				MaxZoom:     testLayer3.MaxZoom, // the max zoom for the test group is in layer 3
-=======
 				MinZoom:     testLayer1.MinZoom,
 				MaxZoom:     testLayer3.MaxZoom, //	the max zoom for the test group is in layer 3
->>>>>>> 9a981d4e
 				Name:        &testMapName,
 				Description: nil,
 				Scheme:      tilejson.SchemeXYZ,
