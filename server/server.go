--- conflicted
+++ resolved
@@ -2,23 +2,13 @@
 package server
 
 import (
-<<<<<<< HEAD
-	"fmt"
-=======
 	"log"
->>>>>>> a32eac9d
 	"net/http"
 	"strings"
 
 	"github.com/dimfeld/httptreemux"
-<<<<<<< HEAD
-	"github.com/terranodo/tegola/cache"
-	_ "github.com/terranodo/tegola/cache/filecache"
-	"github.com/terranodo/tegola/internal/log"
-=======
 	"github.com/terranodo/tegola"
 	"github.com/terranodo/tegola/atlas"
->>>>>>> a32eac9d
 )
 
 const (
@@ -34,10 +24,6 @@
 	HostName string
 	//	configurable via the tegola config.toml file (set in main.go)
 	Port string
-<<<<<<< HEAD
-	//	cache interface to use
-	Cache cache.Interface
-=======
 	//	the "Access-Control-Allow-Origin" CORS header.
 	//	configurable via the tegola config.toml file (set in main.go)
 	CORSAllowedOrigin = "*"
@@ -45,7 +31,6 @@
 	Atlas *atlas.Atlas
 	//	tile buffer to use. can be overwritten in the config file
 	TileBuffer float64 = tegola.DefaultTileBuffer
->>>>>>> a32eac9d
 )
 
 //	Start starts the tile server binding to the provided port
@@ -53,7 +38,7 @@
 	Atlas = atlas.DefaultAtlas
 
 	//	notify the user the server is starting
-	log.Info("Starting tegola server on port %v", port)
+	log.Printf("Starting tegola server on port %v", port)
 
 	r := httptreemux.New()
 	group := r.NewGroup("/")
@@ -81,18 +66,10 @@
 	log.Fatal(http.ListenAndServe(port, r))
 }
 
-<<<<<<< HEAD
-//	determins the hostname:port to return based on the following hierarchy
-//	- HostName / Port vars as configured via the config file
-//	- The request host / port if config HostName or Port is missing
-func hostName(r *http.Request) string {
-
-=======
 //	determines the hostname:port to return based on the following hierarchy
 //	- HostName / Port vars as configured via the config file
 //	- The request host / port if config HostName or Port is missing
 func hostName(r *http.Request) string {
->>>>>>> a32eac9d
 	var requestHostname string
 	var requestPort string
 	substrs := strings.Split(r.Host, ":")
@@ -103,29 +80,6 @@
 		requestHostname = substrs[0]
 		requestPort = substrs[1]
 	default:
-<<<<<<< HEAD
-		log.Warn("Multiple colons (':') in host string: %v", r.Host)
-	}
-
-	var retHost string
-	if HostName != "" {
-		retHost = HostName
-	} else {
-		retHost = requestHostname
-	}
-
-	// Strip colon from Port if it is present.
-	if len(Port) > 0 && string([]rune(Port[0:1])) == ":" {
-		Port = Port[1:]
-	}
-
-	if Port == "none" {
-		// Don't add a port to the host.
-	} else if Port != "" {
-		retHost += ":" + Port
-	} else if requestPort != "" {
-		retHost += ":" + requestPort
-=======
 		log.Printf("multiple colons (':') in host string: %v", r.Host)
 	}
 
@@ -139,7 +93,6 @@
 	}
 	if requestPort != "" && Port != "none" {
 		return retHost + ":" + requestPort
->>>>>>> a32eac9d
 	}
 
 	return retHost
