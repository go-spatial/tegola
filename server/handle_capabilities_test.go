--- conflicted
+++ resolved
@@ -27,12 +27,7 @@
 		reqMethod  string
 		expected   server.Capabilities
 	}{
-<<<<<<< HEAD
-		// With empty hostname and no port specified in config, urls should have host:port matching
-		//	request uri.
-=======
 		// 	With empty hostname and no port specified in config, urls should have host:port matching request uri.
->>>>>>> a32eac9d
 		{
 			handler:    server.HandleCapabilities{},
 			uri:        "http://localhost:8080/capabilities",
@@ -73,10 +68,7 @@
 			},
 		},
 		// With hostname set and port set to "none" in config, urls should have host "cdn.tegola.io"
-<<<<<<< HEAD
-=======
 		// debug layers turned on
->>>>>>> a32eac9d
 		{
 			handler:    server.HandleCapabilities{},
 			hostname:   "cdn.tegola.io",
