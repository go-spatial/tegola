--- conflicted
+++ resolved
@@ -66,24 +66,5 @@
 		cd ${cdir}
 	done
 done
-<<<<<<< HEAD
 
-# build tegola_lambda
-FILENAME="${TRAVIS_BUILD_DIR}/releases/tegola_lambda"
-GOOS=linux go build -ldflags "-w -X github.com/go-spatial/tegola/cmd/tegola-lambda.Version=${VERSION_TAG}" -o ${FILENAME} github.com/go-spatial/tegola/cmd/tegola_lambda
-chmod a+x ${FILENAME}
-dir=$(dirname $FILENAME)
-fn=$(basename $FILENAME)
-cdir=$(pwd)
-cd $dir
-zip -9 -D ${fn}.zip ${fn}
-rm ${fn}
-cd ${cdir}
-
-cd $OLDDIR
-
-
-
-=======
-cd $OLD_DIR
->>>>>>> 6eed8e7a
+cd $OLD_DIR