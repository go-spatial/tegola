package geom_test

import (
	"math"
	"reflect"
	"testing"

	"github.com/go-spatial/tegola/geom"
	"github.com/go-spatial/tegola/geom/cmp"
)

func TestBBoxNew(t *testing.T) {
	type tcase struct {
		points   [][2]float64
		expected *geom.Extent
	}
	var tests map[string]tcase
	fn := func(t *testing.T, tc tcase) {
		t.Parallel()
		got := geom.NewExtent(tc.points...)
		if !reflect.DeepEqual(got, tc.expected) {
			t.Errorf("failed,  expected %+v got %+v", tc.expected, *got)
		}
	}
	tests = map[string]tcase{

		"a point": {
			points: [][2]float64{
				{1.0, 2.0},
			},
			expected: &geom.Extent{1.0, 2.0, 1.0, 2.0},
		},
		"3 points": {
			points: [][2]float64{
				{0.0, 0.0},
				{6.0, 4.0},
				{3.0, 7.0},
			},
			expected: &geom.Extent{0.0, 0.0, 6.0, 7.0},
		},
		"4 points": {
			points: [][2]float64{
				{0.0, 0.0},
				{-10.0, -10.0},
				{6.0, 4.0},
				{3.0, 7.0},
			},
			expected: &geom.Extent{-10.0, -10.0, 6.0, 7.0},
		},
		"0 points": {
			points:   [][2]float64{},
			expected: nil,
		},
	}

	for name, tc := range tests {
		tc := tc
		t.Run(name, func(t *testing.T) { fn(t, tc) })
	}
}

func TestBBoxAdd(t *testing.T) {
	type tcase struct {
		bb       *geom.Extent
		bbox     *geom.Extent
		expected *geom.Extent
	}
	fn := func(t *testing.T, tc tcase) {
		t.Parallel()
		bb := tc.bb
		bb.Add(tc.bbox)
		if !cmp.BBox(tc.expected, bb) {
			t.Errorf("failed, expected %+v got %+v", tc.expected, bb)
		}
	}
	tests := map[string]tcase{
		"nil expanded by point": {
			bb:       nil,
			bbox:     &geom.Extent{3.0, 3.0, 3.0, 3.0},
			expected: nil,
		},
		"point expanded by nil": {
			bb:       &geom.Extent{1.0, 2.0, 1.0, 2.0},
			bbox:     nil,
			expected: nil,
		},
		"point expanded by point": {
			bb:       &geom.Extent{1.0, 2.0, 1.0, 2.0},
			bbox:     &geom.Extent{3.0, 3.0, 3.0, 3.0},
			expected: &geom.Extent{1.0, 2.0, 3.0, 3.0},
		},
		"point expanded by enclosing box": {
			bb:       &geom.Extent{1.0, 2.0, 1.0, 2.0},
			bbox:     &geom.Extent{0.0, 0.0, 3.0, 3.0},
			expected: &geom.Extent{0.0, 0.0, 3.0, 3.0},
		},
	}
	for name, tc := range tests {
		tc := tc
		t.Run(name, func(t *testing.T) { fn(t, tc) })
	}
}

func TestBBoxAddPoints(t *testing.T) {
	type tcase struct {
		bb       *geom.Extent
		points   [][2]float64
		expected *geom.Extent
	}
	fn := func(t *testing.T, tc tcase) {
		t.Parallel()
		bb := tc.bb
		bb.AddPoints(tc.points...)
		if !cmp.BBox(tc.expected, bb) {
			t.Errorf("failed, expected %+v got %+v", tc.expected, bb)
		}
	}
	tests := map[string]tcase{
		"nil expanded by point": {
			bb: nil,
			points: [][2]float64{
				[2]float64{1.0, 2.0},
			},
			expected: nil,
		},
		"point expanded zero points": {
			bb:       &geom.Extent{1.0, 2.0, 1.0, 2.0},
			points:   [][2]float64{},
			expected: &geom.Extent{1.0, 2.0, 1.0, 2.0},
		},
		"point expanded by point": {
			bb: &geom.Extent{1.0, 2.0, 1.0, 2.0},
			points: [][2]float64{
				{3.0, 3.0},
				{1.0, 1.0},
			},
			expected: &geom.Extent{1.0, 1.0, 3.0, 3.0},
		},
	}
	for name, tc := range tests {
		tc := tc
		t.Run(name, func(t *testing.T) { fn(t, tc) })
	}
}

func TestBBoxContains(t *testing.T) {
	type tcase struct {
		mm       geom.MinMaxer
		bb       *geom.Extent
		expected bool
	}
	fn := func(t *testing.T, tc tcase) {
		got := tc.bb.Contains(tc.mm)
		if got != tc.expected {
			t.Errorf(" contains, expected %v got %v", tc.expected, got)
		}
	}
	tests := map[string]tcase{
		"nil bb nil mm": tcase{
			expected: true,
		},
		"nil bb non-nil mm": tcase{
			mm:       geom.NewExtent([2]float64{0, 0}, [2]float64{10, 10}),
			expected: true,
		},
		"non-nil bb nil mm": tcase{
			bb:       geom.NewExtent([2]float64{0, 0}, [2]float64{10, 10}),
			expected: false,
		},
		"same": tcase{
			bb:       geom.NewExtent([2]float64{0, 0}, [2]float64{10, 10}),
			mm:       geom.NewExtent([2]float64{0, 0}, [2]float64{10, 10}),
			expected: true,
		},
		"contained": tcase{
			bb:       geom.NewExtent([2]float64{0, 0}, [2]float64{10, 10}),
			mm:       geom.NewExtent([2]float64{1, 1}, [2]float64{5, 5}),
			expected: true,
		},
		"same only at 0,0": tcase{
			bb:       geom.NewExtent([2]float64{0, 0}, [2]float64{10, 10}),
			mm:       geom.NewExtent([2]float64{0, 0}, [2]float64{-10, -10}),
			expected: false,
		},
		"overlap not contained": tcase{
			bb:       geom.NewExtent([2]float64{-1, -1}, [2]float64{10, 10}),
			mm:       geom.NewExtent([2]float64{0, 0}, [2]float64{-10, -10}),
			expected: false,
		},
	}
	for name, tc := range tests {
		tc := tc
		t.Run(name, func(t *testing.T) { fn(t, tc) })
	}
}

func TestBBoxContainsPoint(t *testing.T) {
	type tcase struct {
		bb       *geom.Extent
		pt       [2]float64
		expected bool
	}
	fn := func(t *testing.T, tc tcase) {
		t.Parallel()
		bb := tc.bb
		got := bb.ContainsPoint(tc.pt)
		exp := tc.expected
		does := "does "
		if !exp {
			does = "does not "
		}
		if got != exp {
			t.Errorf(does+" contain, expected %v got %v", exp, got)
		}
	}
	tests := map[string]tcase{
		"contained point": {
			bb:       &geom.Extent{0.0, 0.0, 3.0, 3.0},
			pt:       [2]float64{1.0, 1.0},
			expected: true,
		},
		"uncontained point": {
			bb:       &geom.Extent{0.0, 0.0, 3.0, 3.0},
			pt:       [2]float64{-1.0, -1.0},
			expected: false,
		},
		"nil bb": {
			bb:       nil,
			pt:       [2]float64{-1.0, -1.0},
			expected: true,
		},
	}
	for name, tc := range tests {
		tc := tc
		t.Run(name, func(t *testing.T) { fn(t, tc) })
	}
}

// TestBBoxAttributes check that the bbox is returning the correct values for the different
//	attributes that a bbox can have.
func TestBBoxAttributes(t *testing.T) {
	bblncmp := func(pt [2]float64, x, y float64) bool {
		return pt[0] == x && pt[1] == y
	}

	type tcase struct {
		bb           *geom.Extent
		xspan, yspan float64
	}

	fn := func(t *testing.T, tc tcase) {

		t.Parallel()
		bb := tc.bb

		{
			vert := bb.Vertices()

			if len(vert) != 4 {
				t.Errorf("vertices length, expected %v got %v", 4, len(vert))
				return
			}
			if !bblncmp(vert[0], bb.MinX(), bb.MinY()) {
				t.Errorf("vert0] top left, expected %v got %v", [2]float64{bb.MinX(), bb.MinY()}, vert[0])
			}
			if !bblncmp(vert[1], bb.MaxX(), bb.MinY()) {
				t.Errorf("vert[1] top right, expected %v got %v", [2]float64{bb.MaxX(), bb.MinY()}, vert[1])
			}
			if !bblncmp(vert[2], bb.MaxX(), bb.MaxY()) {
				t.Errorf("vert[2] bottom right, expected %v, got %v", [2]float64{bb.MaxX(), bb.MaxY()}, vert[2])
			}
			if !bblncmp(vert[3], bb.MinX(), bb.MaxY()) {
				t.Errorf("vert[3], expected %v got %v", [2]float64{bb.MinX(), bb.MaxY()}, vert[3])
			}
			edges := bb.Edges(nil)
			if len(edges) != 4 {
				t.Errorf("edges length, expected 4 got %v", len(edges))
			} else {
				eedge := [][2][2]float64{
					[2][2]float64{vert[0], vert[1]},
					[2][2]float64{vert[1], vert[2]},
					[2][2]float64{vert[2], vert[3]},
					[2][2]float64{vert[3], vert[0]},
				}
				if !reflect.DeepEqual(edges, eedge) {
					t.Errorf("edges, expected %v got %v", eedge, edges)
				}
			}
			edges = bb.Edges(func(_ ...[2]float64) bool { return false })
			if len(edges) != 4 {
				t.Errorf("edges length, expected 4 got %v", len(edges))
			} else {
				eedge := [][2][2]float64{
					[2][2]float64{vert[3], vert[2]},
					[2][2]float64{vert[2], vert[1]},
					[2][2]float64{vert[1], vert[0]},
					[2][2]float64{vert[0], vert[3]},
				}
				if !reflect.DeepEqual(edges, eedge) {
					t.Errorf("edges, expected %v got %v", eedge, edges)
				}
			}
			poly := bb.AsPolygon()
			epoly := geom.Polygon{vert}
			if !reflect.DeepEqual(epoly, poly) {
				t.Errorf("as polygon, expected %v got %v", epoly, poly)
			}
		}

		minx, miny, maxx, maxy := -math.MaxFloat64, -math.MaxFloat64, math.MaxFloat64, math.MaxFloat64
		if bb != nil {
			minx, miny, maxx, maxy = bb[0], bb[1], bb[2], bb[3]
		}

		if minx > maxx {
			minx, maxx = maxx, minx
		}
		if miny > maxy {
			miny, maxy = maxy, miny
		}

		if maxx != bb.MaxX() {
			t.Errorf("maxx, expected %v, got %v", maxx, bb.MaxX())
		}
		if minx != bb.MinX() {
			t.Errorf("minx, expected %v, got %v", minx, bb.MinX())
		}
		if maxy != bb.MaxY() {
			t.Errorf("maxy, expected %v, got %v", maxy, bb.MaxY())
		}
		if miny != bb.MinY() {
			t.Errorf("miny, expected %v, got %v", miny, bb.MinY())
		}
		cbb := bb.Clone()
		if !cmp.BBox(bb, cbb) {
			t.Errorf("Clone equal, expected (%v) true got (%v) false", bb, cbb)
		}
		xspan := bb.XSpan()
		if tc.xspan == math.Inf(1) && xspan != tc.xspan {
			t.Errorf("xspan, expected ∞ got %v", xspan)
		} else {
			if !cmp.Float(tc.xspan, xspan) {
				t.Errorf("xspan, expected %v got %v", tc.xspan, xspan)
			}
		}
		yspan := bb.YSpan()
		if tc.yspan == math.Inf(1) && yspan != tc.yspan {
			t.Errorf("yspan, expected ∞ got %v", yspan)
		} else {
			if !cmp.Float(tc.yspan, yspan) {
				t.Errorf("yspan, expected %v got %v", tc.yspan, yspan)
			}
		}
	}
	tests := map[string]tcase{
		"std": tcase{
			bb:    &geom.Extent{0.0, 0.0, 10.0, 10.0},
			xspan: 10.0,
			yspan: 10.0,
		},
		"nil": tcase{
			bb:    nil,
			xspan: math.Inf(1),
			yspan: math.Inf(1),
		},
	}
	for name, tc := range tests {
		tc := tc
		t.Run(name, func(t *testing.T) { fn(t, tc) })
	}
}

func TestBBoxScaleBy(t *testing.T) {
	type tcase struct {
		bb    *geom.Extent
		scale float64
		ebb   *geom.Extent
	}
	fn := func(t *testing.T, tc tcase) {
		sbb := tc.bb.ScaleBy(tc.scale)
		if !cmp.BBox(tc.ebb, sbb) {
			t.Errorf("Scale by, expected %v got %v", tc.ebb, sbb)
		}
	}
<<<<<<< HEAD
	tests := map[string]tcase{
		"nil": tcase{
			scale: 2.0,
		},
		"1.0 scale": tcase{
			bb:    &geom.Extent{0, 0, 10, 10},
			ebb:   &geom.Extent{0, 0, 10, 10},
			scale: 1.0,
		},
		"2.0 scale": tcase{
			bb:    &geom.Extent{0, 0, 10, 10},
			ebb:   &geom.Extent{0, 0, 20, 20},
			scale: 2.0,
		},
		"-2.0 scale": tcase{
			bb:    &geom.Extent{0, 0, 10, 10},
			ebb:   &geom.Extent{-20, -20, 0, 0},
			scale: -2.0,
=======
	tests := map[string]geom.BoundingBox{
		"std": {
			[2]float64{0.0, 0.0},
			[2]float64{10.0, 10.0},
		},
		"inverted-y": {
			[2]float64{0.0, 10.0},
			[2]float64{10.0, 0.0},
		},
		"inverted-x": {
			[2]float64{10.0, 0.0},
			[2]float64{0.0, 10.0},
>>>>>>> ac949e5f
		},
	}
	for name, tc := range tests {
		tc := tc
		t.Run(name, func(t *testing.T) { fn(t, tc) })
	}
}

func TestBBoxExpandBy(t *testing.T) {
	type tcase struct {
		bb     *geom.Extent
		factor float64
		ebb    *geom.Extent
	}
	fn := func(t *testing.T, tc tcase) {
		sbb := tc.bb.ExpandBy(tc.factor)
		if !cmp.BBox(tc.ebb, sbb) {
			t.Errorf("Expand by, expected %v got %v", tc.ebb, sbb)
		}
	}
	tests := map[string]tcase{
		"nil": tcase{
			factor: 2.0,
		},
		"1.0 factor": tcase{
			bb:     &geom.Extent{0, 0, 10, 10},
			ebb:    &geom.Extent{-1, -1, 11, 11},
			factor: 1.0,
		},
		"-20.1 factor": tcase{
			bb:     &geom.Extent{0, 0, 10, 10},
			ebb:    &geom.Extent{-10.1, -10.1, 20.1, 20.1},
			factor: -20.1,
		},
	}
	for name, tc := range tests {
		tc := tc
		t.Run(name, func(t *testing.T) { fn(t, tc) })
	}
}

func TestBBoxIntersect(t *testing.T) {
	type tcase struct {
		bb   *geom.Extent
		nbb  *geom.Extent
		ibb  *geom.Extent
		does bool
	}
	fn := func(t *testing.T, tc tcase) {
		gbb, does := tc.bb.Intersect(tc.nbb)
		if does != tc.does {
			t.Errorf(" Intersect does, expected %v got %v", tc.does, does)
		}
		if !cmp.BBox(tc.ibb, gbb) {
			t.Errorf(" Intersect, expected %v got %v", tc.ibb, gbb)
		}
	}
	tests := map[string]tcase{
		"nil": tcase{
			bb:   nil,
			nbb:  nil,
			ibb:  nil,
			does: true,
		},
		"bb not nil": tcase{
			bb:   &geom.Extent{10, 10, 20, 20},
			nbb:  nil,
			ibb:  &geom.Extent{10, 10, 20, 20},
			does: true,
		},
		"1": tcase{
			bb:   &geom.Extent{10, 10, 20, 20},
			nbb:  &geom.Extent{10, 10, 15, 15},
			ibb:  &geom.Extent{10, 10, 15, 15},
			does: true,
		},
		"2": tcase{
			bb:   &geom.Extent{10, 10, 15, 15},
			nbb:  &geom.Extent{10, 10, 20, 20},
			ibb:  &geom.Extent{10, 10, 15, 15},
			does: true,
		},
		"3": tcase{
			bb:   &geom.Extent{10, 10, 15, 15},
			nbb:  &geom.Extent{15, 15, 20, 20},
			ibb:  nil,
			does: false,
		},
		"4": tcase{
			bb:   &geom.Extent{10, 10, 15, 15},
			nbb:  &geom.Extent{10, 15, 20, 20},
			ibb:  nil,
			does: false,
		},
	}
	for name, tc := range tests {
		tc := tc
		t.Run(name, func(t *testing.T) { fn(t, tc) })
	}
}

func TestBBoxArea(t *testing.T) {
	maxarea := math.Inf(1)
	type tcase struct {
		bb   *geom.Extent
		area float64
	}
	fn := func(t *testing.T, tc tcase) {
		a := tc.bb.Area()
		if !cmp.Float(tc.area, a) {
			t.Errorf("area, expected %v got %v", tc.area, a)
		}
	}
	tests := map[string]tcase{
		"nil": tcase{
			bb:   nil,
			area: maxarea,
		},
		"simple 10x10": tcase{
			bb:   geom.NewExtent([2]float64{0, 0}, [2]float64{10, 10}),
			area: 100,
		},
	}
	for name, tc := range tests {
		tc := tc
		t.Run(name, func(t *testing.T) { fn(t, tc) })
	}
}

func TestBBoxContainsLine(t *testing.T) {
	type tcase struct {
		bb *geom.Extent
		l  [2][2]float64
		e  bool
	}
	fn := func(t *testing.T, tc tcase) {
		if got := tc.bb.ContainsLine(tc.l); got != tc.e {
			t.Errorf("contains line, expected %v got %v", tc.e, got)
		}
	}
	tests := map[string]tcase{
		"nil": tcase{
			l: [2][2]float64{[2]float64{0, 0}, [2]float64{10, 10}},
			e: true,
		},
		"contained": tcase{
			bb: &geom.Extent{-1, -1, 20, 20},
			l:  [2][2]float64{[2]float64{0, 0}, [2]float64{10, 10}},
			e:  true,
		},
	}
	for name, tc := range tests {
		tc := tc
		t.Run(name, func(t *testing.T) { fn(t, tc) })
	}

}<|MERGE_RESOLUTION|>--- conflicted
+++ resolved
@@ -119,7 +119,7 @@
 		"nil expanded by point": {
 			bb: nil,
 			points: [][2]float64{
-				[2]float64{1.0, 2.0},
+				{1.0, 2.0},
 			},
 			expected: nil,
 		},
@@ -156,33 +156,33 @@
 		}
 	}
 	tests := map[string]tcase{
-		"nil bb nil mm": tcase{
+		"nil bb nil mm": {
 			expected: true,
 		},
-		"nil bb non-nil mm": tcase{
+		"nil bb non-nil mm": {
 			mm:       geom.NewExtent([2]float64{0, 0}, [2]float64{10, 10}),
 			expected: true,
 		},
-		"non-nil bb nil mm": tcase{
+		"non-nil bb nil mm": {
 			bb:       geom.NewExtent([2]float64{0, 0}, [2]float64{10, 10}),
 			expected: false,
 		},
-		"same": tcase{
+		"same": {
 			bb:       geom.NewExtent([2]float64{0, 0}, [2]float64{10, 10}),
 			mm:       geom.NewExtent([2]float64{0, 0}, [2]float64{10, 10}),
 			expected: true,
 		},
-		"contained": tcase{
+		"contained": {
 			bb:       geom.NewExtent([2]float64{0, 0}, [2]float64{10, 10}),
 			mm:       geom.NewExtent([2]float64{1, 1}, [2]float64{5, 5}),
 			expected: true,
 		},
-		"same only at 0,0": tcase{
+		"same only at 0,0": {
 			bb:       geom.NewExtent([2]float64{0, 0}, [2]float64{10, 10}),
 			mm:       geom.NewExtent([2]float64{0, 0}, [2]float64{-10, -10}),
 			expected: false,
 		},
-		"overlap not contained": tcase{
+		"overlap not contained": {
 			bb:       geom.NewExtent([2]float64{-1, -1}, [2]float64{10, 10}),
 			mm:       geom.NewExtent([2]float64{0, 0}, [2]float64{-10, -10}),
 			expected: false,
@@ -277,10 +277,10 @@
 				t.Errorf("edges length, expected 4 got %v", len(edges))
 			} else {
 				eedge := [][2][2]float64{
-					[2][2]float64{vert[0], vert[1]},
-					[2][2]float64{vert[1], vert[2]},
-					[2][2]float64{vert[2], vert[3]},
-					[2][2]float64{vert[3], vert[0]},
+					{vert[0], vert[1]},
+					{vert[1], vert[2]},
+					{vert[2], vert[3]},
+					{vert[3], vert[0]},
 				}
 				if !reflect.DeepEqual(edges, eedge) {
 					t.Errorf("edges, expected %v got %v", eedge, edges)
@@ -291,10 +291,10 @@
 				t.Errorf("edges length, expected 4 got %v", len(edges))
 			} else {
 				eedge := [][2][2]float64{
-					[2][2]float64{vert[3], vert[2]},
-					[2][2]float64{vert[2], vert[1]},
-					[2][2]float64{vert[1], vert[0]},
-					[2][2]float64{vert[0], vert[3]},
+					{vert[3], vert[2]},
+					{vert[2], vert[1]},
+					{vert[1], vert[0]},
+					{vert[0], vert[3]},
 				}
 				if !reflect.DeepEqual(edges, eedge) {
 					t.Errorf("edges, expected %v got %v", eedge, edges)
@@ -353,12 +353,12 @@
 		}
 	}
 	tests := map[string]tcase{
-		"std": tcase{
+		"std": {
 			bb:    &geom.Extent{0.0, 0.0, 10.0, 10.0},
 			xspan: 10.0,
 			yspan: 10.0,
 		},
-		"nil": tcase{
+		"nil": {
 			bb:    nil,
 			xspan: math.Inf(1),
 			yspan: math.Inf(1),
@@ -382,39 +382,24 @@
 			t.Errorf("Scale by, expected %v got %v", tc.ebb, sbb)
 		}
 	}
-<<<<<<< HEAD
-	tests := map[string]tcase{
-		"nil": tcase{
+	tests := map[string]tcase{
+		"nil": {
 			scale: 2.0,
 		},
-		"1.0 scale": tcase{
+		"1.0 scale": {
 			bb:    &geom.Extent{0, 0, 10, 10},
 			ebb:   &geom.Extent{0, 0, 10, 10},
 			scale: 1.0,
 		},
-		"2.0 scale": tcase{
+		"2.0 scale": {
 			bb:    &geom.Extent{0, 0, 10, 10},
 			ebb:   &geom.Extent{0, 0, 20, 20},
 			scale: 2.0,
 		},
-		"-2.0 scale": tcase{
+		"-2.0 scale": {
 			bb:    &geom.Extent{0, 0, 10, 10},
 			ebb:   &geom.Extent{-20, -20, 0, 0},
 			scale: -2.0,
-=======
-	tests := map[string]geom.BoundingBox{
-		"std": {
-			[2]float64{0.0, 0.0},
-			[2]float64{10.0, 10.0},
-		},
-		"inverted-y": {
-			[2]float64{0.0, 10.0},
-			[2]float64{10.0, 0.0},
-		},
-		"inverted-x": {
-			[2]float64{10.0, 0.0},
-			[2]float64{0.0, 10.0},
->>>>>>> ac949e5f
 		},
 	}
 	for name, tc := range tests {
@@ -436,15 +421,15 @@
 		}
 	}
 	tests := map[string]tcase{
-		"nil": tcase{
+		"nil": {
 			factor: 2.0,
 		},
-		"1.0 factor": tcase{
+		"1.0 factor": {
 			bb:     &geom.Extent{0, 0, 10, 10},
 			ebb:    &geom.Extent{-1, -1, 11, 11},
 			factor: 1.0,
 		},
-		"-20.1 factor": tcase{
+		"-20.1 factor": {
 			bb:     &geom.Extent{0, 0, 10, 10},
 			ebb:    &geom.Extent{-10.1, -10.1, 20.1, 20.1},
 			factor: -20.1,
@@ -473,37 +458,37 @@
 		}
 	}
 	tests := map[string]tcase{
-		"nil": tcase{
+		"nil": {
 			bb:   nil,
 			nbb:  nil,
 			ibb:  nil,
 			does: true,
 		},
-		"bb not nil": tcase{
+		"bb not nil": {
 			bb:   &geom.Extent{10, 10, 20, 20},
 			nbb:  nil,
 			ibb:  &geom.Extent{10, 10, 20, 20},
 			does: true,
 		},
-		"1": tcase{
+		"1": {
 			bb:   &geom.Extent{10, 10, 20, 20},
 			nbb:  &geom.Extent{10, 10, 15, 15},
 			ibb:  &geom.Extent{10, 10, 15, 15},
 			does: true,
 		},
-		"2": tcase{
+		"2": {
 			bb:   &geom.Extent{10, 10, 15, 15},
 			nbb:  &geom.Extent{10, 10, 20, 20},
 			ibb:  &geom.Extent{10, 10, 15, 15},
 			does: true,
 		},
-		"3": tcase{
+		"3": {
 			bb:   &geom.Extent{10, 10, 15, 15},
 			nbb:  &geom.Extent{15, 15, 20, 20},
 			ibb:  nil,
 			does: false,
 		},
-		"4": tcase{
+		"4": {
 			bb:   &geom.Extent{10, 10, 15, 15},
 			nbb:  &geom.Extent{10, 15, 20, 20},
 			ibb:  nil,
@@ -529,11 +514,11 @@
 		}
 	}
 	tests := map[string]tcase{
-		"nil": tcase{
+		"nil": {
 			bb:   nil,
 			area: maxarea,
 		},
-		"simple 10x10": tcase{
+		"simple 10x10": {
 			bb:   geom.NewExtent([2]float64{0, 0}, [2]float64{10, 10}),
 			area: 100,
 		},
@@ -556,13 +541,13 @@
 		}
 	}
 	tests := map[string]tcase{
-		"nil": tcase{
-			l: [2][2]float64{[2]float64{0, 0}, [2]float64{10, 10}},
+		"nil": {
+			l: [2][2]float64{{0, 0}, {10, 10}},
 			e: true,
 		},
-		"contained": tcase{
+		"contained": {
 			bb: &geom.Extent{-1, -1, 20, 20},
-			l:  [2][2]float64{[2]float64{0, 0}, [2]float64{10, 10}},
+			l:  [2][2]float64{{0, 0}, {10, 10}},
 			e:  true,
 		},
 	}
