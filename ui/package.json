--- conflicted
+++ resolved
@@ -1,5 +1,4 @@
 {
-<<<<<<< HEAD
 	"name": "tegola",
 	"version": "0.1.0",
 	"private": true,
@@ -50,7 +49,6 @@
 		"> 1%",
 		"last 2 versions"
 	]
-=======
   "name": "tegola",
   "version": "0.1.0",
   "private": true,
@@ -97,5 +95,4 @@
     "> 1%",
     "last 2 versions"
   ]
->>>>>>> 62bfffe1
 }