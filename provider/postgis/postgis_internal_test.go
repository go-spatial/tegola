package postgis

import (
	"os"
	"reflect"
	"strconv"
	"testing"

	"github.com/go-spatial/geom"
	"github.com/go-spatial/tegola/internal/dict"
	"github.com/go-spatial/tegola/internal/ttools"
)

// TESTENV is the environment variable that must be set to "yes" to run postgis tests.
const TESTENV = "RUN_POSTGIS_TESTS"

func GetTestPort(t *testing.T) int64 {
	ttools.ShouldSkip(t, TESTENV)
	port, err := strconv.ParseInt(os.Getenv("PGPORT"), 10, 64)
	if err != nil {
		t.Skipf("err parsing PGPORT: %v", err)
	}
	return port
}

func TestLayerGeomType(t *testing.T) {
	port := GetTestPort(t)

<<<<<<< HEAD
	testcases := []struct {
		config    dict.Dict
=======
	type tcase struct {
		config    map[string]interface{}
>>>>>>> 4d7d78da
		layerName string
		geom      geom.Geometry
	}

	fn := func(t *testing.T, tc tcase) {
		provider, err := NewTileProvider(tc.config)
		if err != nil {
			t.Errorf("NewProvider unexpected error: %v", err)
			return
		}

		p := provider.(Provider)
		layer := p.layers[tc.layerName]
		if err := p.layerGeomType(&layer); err != nil {
			t.Errorf("layerGeomType unexpected error: %v", err)
			return
		}

		if !reflect.DeepEqual(tc.geom, layer.geomType) {
			t.Errorf("geom type, expected %v got %v", tc.geom, layer.geomType)
			return
		}
	}

	tests := map[string]tcase{
		"1": {
			config: map[string]interface{}{
				ConfigKeyHost:     os.Getenv("PGHOST"),
				ConfigKeyPort:     port,
				ConfigKeyDB:       os.Getenv("PGDATABASE"),
				ConfigKeyUser:     os.Getenv("PGUSER"),
				ConfigKeyPassword: os.Getenv("PGPASSWORD"),
				ConfigKeyLayers: []map[string]interface{}{
					{
						ConfigKeyLayerName: "land",
						ConfigKeySQL:       "SELECT gid, ST_AsBinary(geom) FROM ne_10m_land_scale_rank WHERE geom && !BBOX!",
					},
				},
			},
			layerName: "land",
			geom:      geom.MultiPolygon{},
		},
		"zoom token replacement": {
			config: map[string]interface{}{
				ConfigKeyHost:     os.Getenv("PGHOST"),
				ConfigKeyPort:     port,
				ConfigKeyDB:       os.Getenv("PGDATABASE"),
				ConfigKeyUser:     os.Getenv("PGUSER"),
				ConfigKeyPassword: os.Getenv("PGPASSWORD"),
				ConfigKeyLayers: []map[string]interface{}{
					{
						ConfigKeyLayerName: "land",
						ConfigKeySQL:       "SELECT gid, ST_AsBinary(geom) FROM ne_10m_land_scale_rank WHERE gid = !ZOOM! AND geom && !BBOX!",
					},
				},
			},
			layerName: "land",
			geom:      geom.MultiPolygon{},
		},
	}

	for name, tc := range tests {
		tc := tc
		t.Run(name, func(t *testing.T) { fn(t, tc) })
	}
}<|MERGE_RESOLUTION|>--- conflicted
+++ resolved
@@ -14,25 +14,20 @@
 // TESTENV is the environment variable that must be set to "yes" to run postgis tests.
 const TESTENV = "RUN_POSTGIS_TESTS"
 
-func GetTestPort(t *testing.T) int64 {
+func GetTestPort(t *testing.T) int {
 	ttools.ShouldSkip(t, TESTENV)
-	port, err := strconv.ParseInt(os.Getenv("PGPORT"), 10, 64)
+	port, err := strconv.ParseInt(os.Getenv("PGPORT"), 10, 32)
 	if err != nil {
 		t.Skipf("err parsing PGPORT: %v", err)
 	}
-	return port
+	return int(port)
 }
 
 func TestLayerGeomType(t *testing.T) {
 	port := GetTestPort(t)
 
-<<<<<<< HEAD
-	testcases := []struct {
+	type tcase struct {
 		config    dict.Dict
-=======
-	type tcase struct {
-		config    map[string]interface{}
->>>>>>> 4d7d78da
 		layerName string
 		geom      geom.Geometry
 	}
