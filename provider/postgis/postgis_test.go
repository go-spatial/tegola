package postgis_test

import (
	"os"
	"testing"

	"context"

	"github.com/go-spatial/geom/slippy"
	"github.com/go-spatial/tegola"
	"github.com/go-spatial/tegola/internal/dict"
	"github.com/go-spatial/tegola/provider"
	"github.com/go-spatial/tegola/provider/postgis"
)

func TestNewTileProvider(t *testing.T) {
	port := postgis.GetTestPort(t)

<<<<<<< HEAD
	testcases := []struct {
		config dict.Dict
	}{
		{
=======
	type tcase struct {
		config map[string]interface{}
	}

	fn := func(t *testing.T, tc tcase) {
		_, err := postgis.NewTileProvider(tc.config)
		if err != nil {
			t.Errorf("unable to create a new provider. err: %v", err)
			return
		}
	}

	tests := map[string]tcase{
		"1": {
>>>>>>> 4d7d78da
			config: map[string]interface{}{
				postgis.ConfigKeyHost:     os.Getenv("PGHOST"),
				postgis.ConfigKeyPort:     port,
				postgis.ConfigKeyDB:       os.Getenv("PGDATABASE"),
				postgis.ConfigKeyUser:     os.Getenv("PGUSER"),
				postgis.ConfigKeyPassword: os.Getenv("PGPASSWORD"),
				postgis.ConfigKeyLayers: []map[string]interface{}{
					{
						postgis.ConfigKeyLayerName: "land",
						postgis.ConfigKeyTablename: "ne_10m_land_scale_rank",
					},
				},
			},
		},
	}

	for name, tc := range tests {
		tc := tc
		t.Run(name, func(t *testing.T) { fn(t, tc) })
	}
}

func TestTileFeatures(t *testing.T) {
	port := postgis.GetTestPort(t)

<<<<<<< HEAD
	testcases := []struct {
		config               dict.Dict
=======
	type tcase struct {
		config               map[string]interface{}
>>>>>>> 4d7d78da
		tile                 *slippy.Tile
		expectedFeatureCount int
	}

	fn := func(t *testing.T, tc tcase) {
		p, err := postgis.NewTileProvider(tc.config)
		if err != nil {
			t.Errorf("unexpected error; unable to create a new provider, expected: nil Got %v", err)
			return
		}

		// iterate our configured layers
		for _, tcLayer := range tc.config[postgis.ConfigKeyLayers].([]map[string]interface{}) {
			layerName := tcLayer[postgis.ConfigKeyLayerName].(string)

			var featureCount int
			err := p.TileFeatures(context.Background(), layerName, tc.tile, func(f *provider.Feature) error {
				featureCount++

				return nil
			})
			if err != nil {
				t.Errorf("unexpected error; failed to create mvt layer, expected nil got %v", err)
				return
			}

			if featureCount != tc.expectedFeatureCount {
				t.Errorf("feature count, expected %v got %v", tc.expectedFeatureCount, featureCount)
				return
			}
		}
	}

	tests := map[string]tcase{
		"land query": {
			config: map[string]interface{}{
				postgis.ConfigKeyHost:     os.Getenv("PGHOST"),
				postgis.ConfigKeyPort:     port,
				postgis.ConfigKeyDB:       os.Getenv("PGDATABASE"),
				postgis.ConfigKeyUser:     os.Getenv("PGUSER"),
				postgis.ConfigKeyPassword: os.Getenv("PGPASSWORD"),
				postgis.ConfigKeyLayers: []map[string]interface{}{
					{
						postgis.ConfigKeyLayerName: "land",
						postgis.ConfigKeyTablename: "ne_10m_land_scale_rank",
					},
				},
			},
			tile:                 slippy.NewTile(1, 1, 1, 64, tegola.WebMercator),
			expectedFeatureCount: 4032,
		},
		"scalerank test": {
			config: map[string]interface{}{
				postgis.ConfigKeyHost:     os.Getenv("PGHOST"),
				postgis.ConfigKeyPort:     port,
				postgis.ConfigKeyDB:       os.Getenv("PGDATABASE"),
				postgis.ConfigKeyUser:     os.Getenv("PGUSER"),
				postgis.ConfigKeyPassword: os.Getenv("PGPASSWORD"),
				postgis.ConfigKeyLayers: []map[string]interface{}{
					{
						postgis.ConfigKeyLayerName: "land",
						postgis.ConfigKeySQL:       "SELECT gid, ST_AsBinary(geom) AS geom FROM ne_10m_land_scale_rank WHERE scalerank=!ZOOM! AND geom && !BBOX!",
					},
				},
			},
			tile:                 slippy.NewTile(1, 1, 1, 64, tegola.WebMercator),
			expectedFeatureCount: 98,
		},
		"decode numeric(x,x) types": {
			config: map[string]interface{}{
				postgis.ConfigKeyHost:     os.Getenv("PGHOST"),
				postgis.ConfigKeyPort:     port,
				postgis.ConfigKeyDB:       os.Getenv("PGDATABASE"),
				postgis.ConfigKeyUser:     os.Getenv("PGUSER"),
				postgis.ConfigKeyPassword: os.Getenv("PGPASSWORD"),
				postgis.ConfigKeyLayers: []map[string]interface{}{
					{
						postgis.ConfigKeyLayerName:   "buildings",
						postgis.ConfigKeyGeomIDField: "osm_id",
						postgis.ConfigKeyGeomField:   "geometry",
						postgis.ConfigKeySQL:         "SELECT ST_AsBinary(geometry) AS geometry, osm_id, name, nullif(as_numeric(height),-1) AS height, type FROM osm_buildings_test WHERE geometry && !BBOX!",
					},
				},
			},
			tile:                 slippy.NewTile(16, 11241, 26168, 64, tegola.WebMercator),
			expectedFeatureCount: 101,
		},
	}

	for name, tc := range tests {
		tc := tc
		t.Run(name, func(t *testing.T) { fn(t, tc) })
	}
}<|MERGE_RESOLUTION|>--- conflicted
+++ resolved
@@ -16,14 +16,8 @@
 func TestNewTileProvider(t *testing.T) {
 	port := postgis.GetTestPort(t)
 
-<<<<<<< HEAD
-	testcases := []struct {
+	type tcase struct {
 		config dict.Dict
-	}{
-		{
-=======
-	type tcase struct {
-		config map[string]interface{}
 	}
 
 	fn := func(t *testing.T, tc tcase) {
@@ -36,7 +30,6 @@
 
 	tests := map[string]tcase{
 		"1": {
->>>>>>> 4d7d78da
 			config: map[string]interface{}{
 				postgis.ConfigKeyHost:     os.Getenv("PGHOST"),
 				postgis.ConfigKeyPort:     port,
@@ -62,13 +55,8 @@
 func TestTileFeatures(t *testing.T) {
 	port := postgis.GetTestPort(t)
 
-<<<<<<< HEAD
-	testcases := []struct {
+	type tcase struct {
 		config               dict.Dict
-=======
-	type tcase struct {
-		config               map[string]interface{}
->>>>>>> 4d7d78da
 		tile                 *slippy.Tile
 		expectedFeatureCount int
 	}
