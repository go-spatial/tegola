// +build cgo

package gpkg_test

import (
	"context"
	"errors"
	"fmt"
<<<<<<< HEAD
	"math"
=======
>>>>>>> c836314e
	"os"
	"reflect"
	"sort"
	"testing"
	"time"

	"github.com/go-spatial/geom"
	"github.com/go-spatial/tegola"
<<<<<<< HEAD
	"github.com/go-spatial/tegola/internal/dict"
=======
	"github.com/go-spatial/tegola/dict"
>>>>>>> c836314e
	"github.com/go-spatial/tegola/provider"
	"github.com/go-spatial/tegola/provider/gpkg"
)

const (
	GPKGAthensFilePath       = "testdata/athens-osm-20170921.gpkg"
	GPKGNaturalEarthFilePath = "testdata/natural_earth_minimal.gpkg"
	GPKGPuertoMontFilePath   = "testdata/puerto_mont-osm-20170922.gpkg"
)

func init() {
	//log.SetLogLevel(log.DEBUG)
}

// Check that dict.Dicter instances are equal.
// Makes specific notes via t.Errorf() of elements that aren't equal.
func dicterEqual(t *testing.T, d1, d2 dict.Dicter) bool {
	d1keys := d1.Keys()
	d2keys := d2.Keys()

	if len(d1keys) != len(d2keys) {
		return false
	}

	sort.Strings(d1keys)
	sort.Strings(d2keys)

	for i, k := range d1keys {
		if k != d2keys[i] {
			t.Errorf("key[%v]: %v != %v", i, k, d2keys[i])
			return false
		}
		d1value, ok := d1.Interface(k)
		if !ok {
			t.Errorf("problem collecting actual value for key '%v'", k)
			return false
		}
		d2value, ok := d2.Interface(k)
		if !ok {
			t.Errorf("problem collecting expected value for key '%v'", k)
			return false
		}

		switch v1 := d1value.(type) {
		case string:
			v2, ok := d2value.(string)
			if !ok {
				t.Errorf("mismatched types for key '%v': %T != %T", k, d1value, d2value)
				return false
			} else {
				if v1 != v2 {
					return false
				}
			}
		case []string:
			v2, ok := d2value.([]string)
			if !ok {
				t.Errorf("mismatched types for key '%v': %T != %T", k, d1value, d2value)
				return false
			}
			if !reflect.DeepEqual(v1, v2) {
				t.Errorf("values don't match for key '%v': %#v != %#v", k, v1, v2)
				return false
			}
		case []map[string]interface{}:
			v2, ok := d2value.([]map[string]interface{})
			if !ok {
				t.Errorf("mismatched types for key '%v': %T != %T", k, d1value, d2value)
			}
			for a, m1 := range v1 {
				if !dicterEqual(t, dict.Dict(m1), dict.Dict(v2[a])) {
					return false
				}
			}
		default:
			t.Errorf("dict value type not yet supported in testing: %T / %T", d1value, d2value)
			return false
		}
	}
	return true
}

func TestAutoConfig(t *testing.T) {
	type tcase struct {
		gpkgPath     string
		expectedConf dict.Dicter
	}

	fn := func(t *testing.T, tc tcase) {
		conf, err := gpkg.AutoConfig(tc.gpkgPath)
		if err != nil {
			t.Errorf("problem getting config for '%v': %v", tc.gpkgPath, err)
		}

		lm, _ := conf.Interface("layers")
		fmt.Printf("Got %T config, %T layer configs\n", conf, lm)

		if !dicterEqual(t, conf, tc.expectedConf) {
			t.Errorf("config doesn't match expected")
		}
	}

	tests := map[string]tcase{
		"athens": {
			gpkgPath: GPKGAthensFilePath,
			expectedConf: dict.Dict{
				"name":     "autoconfd_gpkg",
				"type":     "gpkg",
				"filepath": GPKGAthensFilePath,
				"layers": []map[string]interface{}{
					{"name": "amenities_points", "tablename": "amenities_points", "id_fieldname": "fid", "fields": []string{"addr:housenumber", "addr:street", "amenity", "building", "historic", "information", "leisure", "name", "office", "osm_id", "religion", "shop", "tourism"}},
					{"name": "amenities_polygons", "tablename": "amenities_polygons", "id_fieldname": "fid", "fields": []string{"addr:housenumber", "addr:street", "amenity", "building", "historic", "information", "leisure", "name", "office", "osm_id", "osm_way_id", "religion", "shop", "tourism"}},
					{"name": "aviation_lines", "tablename": "aviation_lines", "id_fieldname": "fid", "fields": []string{"aeroway", "building", "iata", "icao", "name", "osm_id", "source", "surface", "type"}},
					{"name": "aviation_points", "id_fieldname": "fid", "fields": []string{"aeroway", "building", "iata", "icao", "name", "osm_id", "source", "surface", "type"}, "tablename": "aviation_points"},
					{"name": "aviation_polygons", "tablename": "aviation_polygons", "id_fieldname": "fid", "fields": []string{"aeroway", "building", "iata", "icao", "name", "osm_id", "osm_way_id", "source", "surface", "type"}},
					{"name": "boundary", "tablename": "boundary", "id_fieldname": "id", "fields": []string{}},
					{"name": "buildings_polygons", "tablename": "buildings_polygons", "id_fieldname": "fid", "fields": []string{"addr:housenumber", "addr:street", "building", "hazard_prone", "name", "osm_id", "osm_way_id"}},
					{"name": "harbours_points", "tablename": "harbours_points", "id_fieldname": "fid", "fields": []string{"harbour", "landuse", "leisure", "name", "osm_id"}},
					{"name": "land_polygons", "tablename": "land_polygons", "id_fieldname": "ogc_fid", "fields": []string{"fid"}},
					{"name": "landuse_polygons", "tablename": "landuse_polygons", "id_fieldname": "fid", "fields": []string{"landuse", "name", "osm_id", "osm_way_id"}},
					{"name": "leisure_polygons", "fields": []string{"leisure", "name", "osm_id", "osm_way_id"}, "tablename": "leisure_polygons", "id_fieldname": "fid"},
					{"name": "natural_lines", "tablename": "natural_lines", "id_fieldname": "fid", "fields": []string{"hazard_prone", "name", "natural", "osm_id"}},
					{"name": "natural_polygons", "id_fieldname": "fid", "fields": []string{"hazard_prone", "name", "natural", "osm_id", "osm_way_id"}, "tablename": "natural_polygons"},
					{"name": "places_points", "fields": []string{"is_in", "name", "osm_id", "place"}, "tablename": "places_points", "id_fieldname": "fid"},
					{"name": "places_polygons", "tablename": "places_polygons", "id_fieldname": "fid", "fields": []string{"is_in", "name", "osm_id", "osm_way_id", "place"}},
					{"name": "rail_lines", "tablename": "rail_lines", "id_fieldname": "fid", "fields": []string{"bridge", "cutting", "embankment", "frequency", "layer", "name", "operator", "osm_id", "railway", "service", "source", "tracks", "tunnel", "usage", "voltage", "z_index"}},
					{"name": "roads_lines", "tablename": "roads_lines", "id_fieldname": "fid", "fields": []string{"barrier", "bicycle_road", "ford", "hazard_prone", "highway", "layer", "name", "osm_id", "traffic_calming", "tunnel", "z_index"}},
					{"name": "towers_antennas_points", "id_fieldname": "fid", "fields": []string{"man_made", "name", "osm_id"}, "tablename": "towers_antennas_points"},
					{"name": "waterways_lines", "fields": []string{"hazard_prone", "name", "osm_id", "waterway"}, "tablename": "waterways_lines", "id_fieldname": "fid"},
				},
			},
		},
		// "natural earth": {
		// 	gpkgPath: GPKGNaturalEarthFilePath,
		// 	expectedConf: dict.Dict{
		// 		"name":     "autoconfd_gpkg",
		// 		"type":     "gpkg",
		// 		"filepath": GPKGNaturalEarthFilePath,
		// 		"layers": []map[string]interface{}{
		// 			{"name": "ne_110m_land", "tablename": "ne_110m_land", "id_fieldname": "fid", "fields": []string{"featurecla", "min_zoom", "scalerank"}},
		// 		},
		// 	},
		// },
		// "puerto monte": {
		// 	gpkgPath: GPKGPuertoMontFilePath,
		// 	expectedConf: dict.Dict{
		// 		"name":     "autoconfd_gpkg",
		// 		"type":     "gpkg",
		// 		"filepath": GPKGPuertoMontFilePath,
		// 		"layers": []map[string]interface{}{
		// 			{"name": "amenities_points", "tablename": "amenities_points", "id_fieldname": "fid", "fields": []string{"addr:housenumber", "addr:street", "amenity", "building", "historic", "information", "leisure", "name", "office", "osm_id", "shop", "tourism"}},
		// 			{"name": "amenities_polygons", "tablename": "amenities_polygons", "id_fieldname": "fid", "fields": []string{"addr:housenumber", "addr:street", "amenity", "building", "historic", "information", "leisure", "name", "office", "osm_id", "osm_way_id", "shop", "tourism"}},
		// 			{"name": "aviation_lines", "tablename": "aviation_lines", "id_fieldname": "fid", "fields": []string{"aeroway", "building", "iata", "icao", "name", "osm_id", "source", "surface", "type"}},
		// 			{"name": "aviation_points", "tablename": "aviation_points", "id_fieldname": "fid", "fields": []string{"aeroway", "building", "iata", "icao", "name", "osm_id", "source", "surface", "type"}},
		// 			{"name": "aviation_polygons", "tablename": "aviation_polygons", "id_fieldname": "fid", "fields": []string{"aeroway", "building", "iata", "icao", "name", "osm_id", "osm_way_id", "source", "surface", "type"}},
		// 			{"name": "boundary", "fields": []string{}, "tablename": "boundary", "id_fieldname": "id"},
		// 			{"name": "buildings_polygons", "tablename": "buildings_polygons", "id_fieldname": "fid", "fields": []string{"addr:housenumber", "addr:street", "building", "hazard_prone", "name", "osm_id", "osm_way_id"}},
		// 			{"name": "harbours_points", "id_fieldname": "fid", "fields": []string{"harbour", "landuse", "leisure", "name", "osm_id"}, "tablename": "harbours_points"},
		// 			{"name": "land_polygons", "fields": []string{"fid"}, "tablename": "land_polygons", "id_fieldname": "ogc_fid"},
		// 			{"name": "landuse_polygons", "tablename": "landuse_polygons", "id_fieldname": "fid", "fields": []string{"landuse", "name", "osm_id", "osm_way_id"}},
		// 			{"name": "leisure_polygons", "tablename": "leisure_polygons", "id_fieldname": "fid", "fields": []string{"leisure", "name", "osm_id", "osm_way_id"}},
		// 			{"name": "natural_lines", "tablename": "natural_lines", "id_fieldname": "fid", "fields": []string{"hazard_prone", "name", "natural", "osm_id"}},
		// 			{"name": "natural_polygons", "tablename": "natural_polygons", "id_fieldname": "fid", "fields": []string{"hazard_prone", "name", "natural", "osm_id", "osm_way_id"}},
		// 			{"name": "places_points", "tablename": "places_points", "id_fieldname": "fid", "fields": []string{"is_in", "name", "osm_id", "place"}},
		// 			{"name": "places_polygons", "id_fieldname": "fid", "fields": []string{"is_in", "name", "osm_id", "osm_way_id", "place"}, "tablename": "places_polygons"},
		// 			{"name": "rail_lines", "fields": []string{"bridge", "cutting", "embankment", "frequency", "layer", "name", "operator", "osm_id", "railway", "service", "source", "tracks", "tunnel", "usage", "voltage", "z_index"}, "tablename": "rail_lines", "id_fieldname": "fid"},
		// 			{"name": "roads_lines", "tablename": "roads_lines", "id_fieldname": "fid", "fields": []string{"barrier", "bicycle_road", "ford", "hazard_prone", "highway", "layer", "name", "osm_id", "traffic_calming", "tunnel", "z_index"}},
		// 			{"name": "towers_antennas_points", "fields": []string{"man_made", "name", "osm_id"}, "tablename": "towers_antennas_points", "id_fieldname": "fid"},
		// 			{"name": "waterways_lines", "tablename": "waterways_lines", "id_fieldname": "fid", "fields": []string{"hazard_prone", "name", "osm_id", "waterway"}},
		// 		},
		// 	},
		// },
	}

	for tname, tc := range tests {
		tc := tc
		t.Run(tname, func(t *testing.T) {
			fn(t, tc)
		})
	}
}

func TestNewTileProvider(t *testing.T) {
	type tcase struct {
		config             dict.Dict
		expectedLayerCount int
		expectedErr        error
	}

	fn := func(t *testing.T, tc tcase) {
		t.Parallel()

		p, err := gpkg.NewTileProvider(tc.config)
		if err != nil {
			fmt.Printf("TNTP err/expectedErr: %v / %v\n", err, tc.expectedErr)
			if tc.expectedErr == nil || (err.Error() != tc.expectedErr.Error()) {
				t.Errorf("expectedErr %v got %v", tc.expectedErr, err)
			}
			return
		}

		lys, err := p.Layers()
		if err != nil {
			t.Errorf("unable to fetch provider layers: %v", err)
			return
		}

		if tc.expectedLayerCount != len(lys) {
			t.Errorf("expected %v got %v", tc.expectedLayerCount, len(lys))
			return
		}
	}

	tests := map[string]tcase{
		"duplicate layer name": {
			config: dict.Dict{
				"filepath": GPKGAthensFilePath,
				"layers": []map[string]interface{}{
					{"name": "a_points", "tablename": "amenities_points"},
					{"name": "a_points", "tablename": "amenities_points"},
				},
			},
			expectedErr: errors.New("layer name (a_points) is duplicated in both layer 1 and layer 0"),
		},
		"3 layers": {
			config: dict.Dict{
				"filepath": GPKGAthensFilePath,
				"layers": []map[string]interface{}{
					// explicit id fieldname
					{"name": "a_points", "tablename": "amenities_points", "id_fieldname": "fid"},
					{"name": "r_lines", "tablename": "rail_lines", "id_fieldname": "fid"},
					// default id fieldname
					{"name": "rd_lines", "tablename": "roads_lines"},
				},
			},
			expectedLayerCount: 3,
		},
	}

	for name, tc := range tests {
		tc := tc
		t.Run(name, func(t *testing.T) {
			fn(t, tc)
		})
	}
}

type MockTile struct {
	extent         *geom.Extent
	bufferedExtent *geom.Extent
	Z, X, Y        uint
	srid           uint64
}

// TODO(arolek): Extent needs to return a geom.Extent
func (t *MockTile) Extent() (*geom.Extent, uint64) { return t.extent, t.srid }

// TODO(arolek): BufferedExtent needs to return a geom.Extent
func (t *MockTile) BufferedExtent() (*geom.Extent, uint64) { return t.bufferedExtent, t.srid }

func (t *MockTile) ZXY() (uint, uint, uint) { return t.Z, t.X, t.Y }

func TestTileFeatures(t *testing.T) {
	type tcase struct {
		config               dict.Dict
		layerName            string
		tile                 MockTile
		expectedFeatureCount int
	}

	fn := func(t *testing.T, tc tcase) {
		t.Parallel()

		p, err := gpkg.NewTileProvider(tc.config)
		if err != nil {
			t.Fatalf("new tile, expected nil got %v", err)
			return
		}

		var featureCount int
		err = p.TileFeatures(context.TODO(), tc.layerName, &tc.tile, func(f *provider.Feature) error {
			featureCount++
			return nil
		})
		if err != nil {
			t.Errorf("err fetching features: %v", err)
			return
		}

		if tc.expectedFeatureCount != featureCount {
			t.Errorf("expected %v got %v", tc.expectedFeatureCount, featureCount)
			return
		}
	}

	tests := map[string]tcase{
		// roads_lines bounding box is: [23.6655, 37.85, 23.7958, 37.9431] (see gpkg_contents table)
		"tile outside layer extent": {
			config: dict.Dict{
				"filepath": GPKGAthensFilePath,
				"layers": []map[string]interface{}{
					{"name": "rd_lines", "tablename": "roads_lines"},
				},
			},
			layerName: "rd_lines",
			tile: MockTile{
				srid: tegola.WGS84,
				bufferedExtent: geom.NewExtent(
					[2]float64{20.0, 37.85},
					[2]float64{23.6, 37.9431},
				),
			},
			expectedFeatureCount: 0,
		},
		// rail lines bounding box is: [23.6828, 37.8501, 23.7549, 37.9431]
		"tile inside layer extent": {
			config: dict.Dict{
				"filepath": GPKGAthensFilePath,
				"layers": []map[string]interface{}{
					{"name": "rl_lines", "tablename": "rail_lines"},
				},
			},
			layerName: "rl_lines",
			tile: MockTile{
				srid: tegola.WGS84,
				bufferedExtent: geom.NewExtent(
					[2]float64{23.6, 37.8},
					[2]float64{23.8, 38.0},
				),
			},
			expectedFeatureCount: 187,
		},
		"zoom token": {
			config: dict.Dict{
				"filepath": GPKGNaturalEarthFilePath,
				"layers": []map[string]interface{}{
					{
						"name": "land1",
						"sql": `
							SELECT
								fid, geom, featurecla, min_zoom, 22 as max_zoom, minx, miny, maxx, maxy
							FROM
								ne_110m_land t JOIN rtree_ne_110m_land_geom si ON t.fid = si.id
							WHERE
								!BBOX! AND min_zoom <= !ZOOM!`,
					},
				},
			},
			layerName: "land1",
			tile: MockTile{
				Z:    1,
				srid: tegola.WebMercator,
				bufferedExtent: geom.NewExtent(
					[2]float64{-20026376.39, -20048966.10},
					[2]float64{20026376.39, 20048966.10},
				),
			},
			expectedFeatureCount: 101,
		},
		"zoom token 2": {
			config: dict.Dict{
				"filepath": GPKGNaturalEarthFilePath,
				"layers": []map[string]interface{}{
					{
						"name": "land2",
						"sql": `
							SELECT
								fid, geom, featurecla, min_zoom, 22 as max_zoom, minx, miny, maxx, maxy
							FROM
								ne_110m_land t JOIN rtree_ne_110m_land_geom si ON t.fid = si.id
							WHERE
								!BBOX! AND min_zoom <= !ZOOM! AND max_zoom >= !ZOOM!`,
					},
				},
			},
			layerName: "land2",
			tile: MockTile{
				Z:    0,
				srid: tegola.WebMercator,
				bufferedExtent: geom.NewExtent(
					[2]float64{-20026376.39, -20048966.10},
					[2]float64{20026376.39, 20048966.10},
				),
			},
			expectedFeatureCount: 44,
		},
	}

	for name, tc := range tests {
		tc := tc
		t.Run(name, func(t *testing.T) {
			fn(t, tc)
		})
	}
}

// Check equality of string slices
func equalsa(a1, a2 []string) bool {
	if len(a1) != len(a2) {
		return false
	}

A1_ELEMENT:
	for _, s1 := range a1 {
		for _, s2 := range a2 {
			if s1 == s2 {
				continue A1_ELEMENT
			}
		}
		return false
	}

	return true
}

func TestSupportedFilters(t *testing.T) {
	expectedFilters := []string{
		provider.TimeFiltererType, provider.ExtentFiltererType, provider.IndexFiltererType, provider.PropertyFiltererType}
	p, err := gpkg.NewFiltererProvider(
		dict.Dict{
			"filepath": GPKGAthensFilePath,
			"layers": []map[string]interface{}{
				{"name": "rd_lines", "tablename": "roads_lines"},
			}})
	if err != nil {
		t.Error("problem instantiating filterer provider: %v", err)
	}
	filters := p.SupportedFilters()
	if !equalsa(filters, expectedFilters) {
		t.Errorf("Filters don't match expected: %#v != %#v", filters, expectedFilters)
	}
}

func equalua(a1, a2 []uint64) bool {
	if len(a1) != len(a2) {
		return false
	}
	for i, e1 := range a1 {
		if e1 != a2[i] {
			return false
		}
	}
	return true
}

func TestStreamFeatures(t *testing.T) {
	type tcase struct {
		config             dict.Dicter
		layerName          string
		extent             *geom.Extent
		indices            *[2]uint
		timeperiod         *[2]time.Time
		properties         map[string]interface{}
		zoom               uint
		expectedFeatureIds []uint64
	}

	fn := func(t *testing.T, tc tcase) {
		t.Parallel()

		p, err := gpkg.NewFiltererProvider(tc.config)
		if err != nil {
			t.Fatalf("NewFiltererProvider() failed, expected nil got '%v'", err)
			return
		}

		var featureCount int
		filters := []provider.BaseFilterer{}
		// Extent Filterer
		if tc.extent != nil {
			ef := provider.ExtentFilter{}.Init(*tc.extent)
			filters = append(filters, &ef)
		}
		// Index Filterer
		if tc.indices != nil {
			idxf := provider.IndexRange{}.Init(*tc.indices)
			filters = append(filters, &idxf)
		}
		// Time Filterer
		if tc.timeperiod != nil {
			tf := provider.TimePeriod{}.Init(*tc.timeperiod)
			filters = append(filters, &tf)
		}
		// Property Filter
		if tc.properties != nil {
			pf := provider.Properties{}.Init(tc.properties)
			filters = append(filters, &pf)
		}
		fids := []uint64{}
		err = p.StreamFeatures(context.TODO(), tc.layerName, tc.zoom, func(f *provider.Feature) error {
			featureCount++
			fids = append(fids, f.ID)
			return nil
		}, filters...)
		if err != nil {
			t.Errorf("err fetching features: %v", err)
			return
		}

		if featureCount != len(tc.expectedFeatureIds) {
			t.Logf("feature count mismatch: %v != %v", featureCount, len(tc.expectedFeatureIds))
		}
		if !equalua(fids, tc.expectedFeatureIds) {
			t.Errorf("feature ids: %v != %v", fids, tc.expectedFeatureIds)
		}
	}

	tests := map[string]tcase{
		// // roads_lines bounding box is: [23.6655, 37.85, 23.7958, 37.9431] (see gpkg_contents table)
		// "tile outside layer extent": {
		// 	config: map[string]interface{}{
		// 		"filepath": GPKGAthensFilePath,
		// 		"layers": []map[string]interface{}{
		// 			{"name": "rd_lines", "tablename": "roads_lines"},
		// 		},
		// 	},
		// 	layerName: "rd_lines",
		// 	extent: geom.NewExtent(
		// 		[2]float64{20.0, 37.85},
		// 		[2]float64{23.6, 37.9431},
		// 	),
		// 	zoom:               0,
		// 	expectedFeatureIds: []uint64{},
		// },
		// // rail lines bounding box is: [23.6828, 37.8501, 23.7549, 37.9431]
		// "tile inside layer extent": {
		// 	config: map[string]interface{}{
		// 		"filepath": GPKGAthensFilePath,
		// 		"layers": []map[string]interface{}{
		// 			{"name": "rl_lines", "tablename": "rail_lines"},
		// 		},
		// 	},
		// 	layerName:          "rl_lines",
		// 	extent:             geom.NewExtent([2]float64{23.6, 37.8}, [2]float64{23.8, 38.0}),
		// 	zoom:               0,
		// 	expectedFeatureIds: []uint64{1, 2, 3, 4, 5, 6, 7, 8, 9, 10, 11, 12, 13, 14, 15, 16, 17, 18, 19, 20, 21, 22, 23, 24, 25, 26, 27, 28, 29, 30, 31, 32, 33, 34, 35, 36, 37, 38, 39, 40, 41, 42, 43, 44, 45, 46, 47, 48, 49, 50, 51, 52, 53, 54, 55, 56, 57, 58, 59, 60, 61, 62, 63, 64, 65, 66, 67, 68, 69, 70, 71, 72, 73, 74, 75, 76, 77, 78, 79, 80, 81, 82, 83, 84, 85, 86, 87, 88, 89, 90, 91, 92, 93, 94, 95, 96, 97, 98, 99, 100, 101, 102, 103, 104, 105, 106, 107, 108, 109, 110, 111, 112, 113, 114, 115, 116, 117, 118, 119, 120, 121, 122, 123, 124, 125, 126, 127, 128, 129, 130, 131, 132, 133, 134, 135, 136, 137, 138, 139, 140, 141, 142, 143, 144, 145, 146, 147, 148, 149, 150, 151, 152, 153, 154, 155, 156, 157, 158, 159, 160, 161, 162, 163, 164, 165, 166, 167, 168, 169, 170, 171, 172, 173, 174, 175, 176, 177, 178, 179, 180, 181, 182, 183, 184, 185, 186, 187},
		// },
		// "zoom token": {
		// 	config: map[string]interface{}{
		// 		"filepath": GPKGNaturalEarthFilePath,
		// 		"layers": []map[string]interface{}{
		// 			{
		// 				"name": "land1",
		// 				"sql": `
		// 					SELECT
		// 						fid, geom, featurecla, min_zoom, 22 as max_zoom, minx, miny, maxx, maxy
		// 					FROM
		// 						ne_110m_land t JOIN rtree_ne_110m_land_geom si ON t.fid = si.id
		// 					WHERE
		// 						!BBOX! AND min_zoom <= !ZOOM!`,
		// 			},
		// 		},
		// 	},
		// 	layerName:          "land1",
		// 	extent:             geom.NewExtent([2]float64{-20026376.39, -20048966.10}, [2]float64{20026376.39, 20048966.10}),
		// 	zoom:               1,
		// 	expectedFeatureIds: []uint64{1, 2, 3, 4, 5, 6, 7, 8, 9, 10, 11, 12, 13, 14, 15, 16, 20, 21, 22, 25, 27, 28, 29, 30, 32, 34, 35, 37, 39, 40, 41, 42, 43, 44, 45, 46, 47, 48, 49, 50, 52, 53, 54, 55, 56, 57, 60, 62, 63, 64, 68, 69, 70, 71, 72, 73, 74, 75, 76, 77, 78, 79, 80, 81, 82, 83, 84, 89, 90, 91, 92, 94, 95, 96, 97, 99, 100, 101, 102, 103, 104, 105, 107, 108, 109, 110, 111, 112, 113, 115, 116, 118, 119, 120, 121, 122, 123, 124, 125, 126, 127},
		// },
		// "zoom token 2": {
		// 	config: map[string]interface{}{
		// 		"filepath": GPKGNaturalEarthFilePath,
		// 		"layers": []map[string]interface{}{
		// 			{
		// 				"name": "land2",
		// 				"sql": `
		// 					SELECT
		// 						fid, geom, featurecla, min_zoom, 22 as max_zoom, minx, miny, maxx, maxy
		// 					FROM
		// 						ne_110m_land t JOIN rtree_ne_110m_land_geom si ON t.fid = si.id
		// 					WHERE
		// 						!BBOX! AND min_zoom <= !ZOOM! AND max_zoom >= !ZOOM!`,
		// 			},
		// 		},
		// 	},
		// 	layerName:          "land2",
		// 	extent:             geom.NewExtent([2]float64{-20026376.39, -20048966.10}, [2]float64{20026376.39, 20048966.10}),
		// 	zoom:               0,
		// 	expectedFeatureIds: []uint64{3, 8, 9, 12, 13, 14, 21, 22, 32, 39, 40, 42, 43, 44, 50, 52, 55, 62, 72, 74, 78, 80, 81, 84, 90, 92, 95, 96, 97, 100, 101, 104, 107, 108, 109, 110, 111, 113, 121, 122, 124, 125, 126, 127},
		// },
		// "index filterer table": {
		// 	config: map[string]interface{}{
		// 		"filepath": GPKGAthensFilePath,
		// 		"layers": []map[string]interface{}{
		// 			{
		// 				"name":      "land1",
		// 				"tablename": "roads_lines",
		// 			},
		// 		},
		// 	},
		// 	layerName: "land1",
		// 	extent: geom.NewExtent(
		// 		[2]float64{23.6655, 37.85},
		// 		[2]float64{23.7958, 37.9431}),
		// 	indices:            &[2]uint{10, 20},
		// 	zoom:               1,
		// 	expectedFeatureIds: []uint64{11, 12, 13, 14, 15, 16, 17, 18, 19, 20},
		// },
		// "index filterer sql": {
		// 	config: map[string]interface{}{
		// 		"filepath": GPKGNaturalEarthFilePath,
		// 		"layers": []map[string]interface{}{
		// 			{
		// 				"name": "land1",
		// 				"sql": `
		// 					SELECT
		// 						fid, geom, featurecla, min_zoom, 22 as max_zoom, minx, miny, maxx, maxy
		// 					FROM
		// 						ne_110m_land t JOIN rtree_ne_110m_land_geom si ON t.fid = si.id
		// 					WHERE
		// 						!BBOX! AND min_zoom <= !ZOOM!`,
		// 			},
		// 		},
		// 	},
		// 	layerName:          "land1",
		// 	extent:             geom.NewExtent([2]float64{-20026376.39, -20048966.10}, [2]float64{20026376.39, 20048966.10}),
		// 	indices:            &[2]uint{10, 20},
		// 	zoom:               1,
		// 	expectedFeatureIds: []uint64{11, 12, 13, 14, 15, 16, 20, 21, 22, 25},
		// },
		// "time filterer table (include rows)": {
		// 	config: map[string]interface{}{
		// 		"filepath": GPKGAthensFilePath,
		// 		"layers": []map[string]interface{}{
		// 			{
		// 				"name":      "pp",
		// 				"tablename": "places_points",
		// 				"tstart":    "timestamp",
		// 				"tend":      "timestamp",
		// 			},
		// 		},
		// 	},
		// 	layerName: "pp",
		// 	// athens table places_points has a timestamp w/ all rows set to "2017-01-25 17:34:07"
		// 	timeperiod: &[2]time.Time{
		// 		func(t time.Time, err error) time.Time { return t }(time.Parse("2006-01-02 15:04:05", "2017-01-25 17:30:00")),
		// 		func(t time.Time, err error) time.Time { return t }(time.Parse("2006-01-02 15:04:05", "2017-01-25 17:40:00")),
		// 	},
		// 	expectedFeatureIds: []uint64{1, 2, 3, 4, 5, 6, 7, 8, 9, 10, 11, 12, 13, 14, 15, 16, 17, 18, 19, 20, 21},
		// },
		// "time filterer table (exclude rows)": {
		// 	config: map[string]interface{}{
		// 		"filepath": GPKGAthensFilePath,
		// 		"layers": []map[string]interface{}{
		// 			{
		// 				"name":      "pp",
		// 				"tablename": "places_points",
		// 				"tstart":    "timestamp",
		// 				"tend":      "timestamp",
		// 			},
		// 		},
		// 	},
		// 	layerName: "pp",
		// 	// athens table places_points has a timestamp w/ all rows set to "2017-01-25 17:34:07"
		// 	timeperiod: &[2]time.Time{
		// 		func(t time.Time, err error) time.Time { return t }(time.Parse("2006-01-02 15:04:05", "2017-01-25 18:30:00")),
		// 		func(t time.Time, err error) time.Time { return t }(time.Parse("2006-01-02 15:04:05", "2017-01-25 19:00:00")),
		// 	},
		// 	expectedFeatureIds: []uint64{},
		// },
		// "time filterer sql (include rows)": {
		// 	config: map[string]interface{}{
		// 		"filepath": GPKGAthensFilePath,
		// 		"layers": []map[string]interface{}{
		// 			{
		// 				"name":   "pp",
		// 				"sql":    "SELECT * FROM places_points",
		// 				"tstart": "timestamp",
		// 				"tend":   "timestamp",
		// 			},
		// 		},
		// 	},
		// 	layerName: "pp",
		// 	// athens table places_points has a timestamp w/ all rows set to "2017-01-25 17:34:07"
		// 	timeperiod: &[2]time.Time{
		// 		func(t time.Time, err error) time.Time { return t }(time.Parse("2006-01-02 15:04:05", "2017-01-25 17:30:00")),
		// 		func(t time.Time, err error) time.Time { return t }(time.Parse("2006-01-02 15:04:05", "2017-01-25 17:40:00")),
		// 	},
		// 	expectedFeatureIds: []uint64{1, 2, 3, 4, 5, 6, 7, 8, 9, 10, 11, 12, 13, 14, 15, 16, 17, 18, 19, 20, 21},
		// },
		// "time filterer sql (exclude rows)": {
		// 	config: map[string]interface{}{
		// 		"filepath": GPKGAthensFilePath,
		// 		"layers": []map[string]interface{}{
		// 			{
		// 				"name":   "pp",
		// 				"sql":    "SELECT * FROM places_points",
		// 				"tstart": "timestamp",
		// 				"tend":   "timestamp",
		// 			},
		// 		},
		// 	},
		// 	layerName: "pp",
		// 	// athens table places_points has a timestamp w/ all rows set to "2017-01-25 17:34:07"
		// 	timeperiod: &[2]time.Time{
		// 		func(t time.Time, err error) time.Time { return t }(time.Parse("2006-01-02 15:04:05", "2017-01-25 18:30:00")),
		// 		func(t time.Time, err error) time.Time { return t }(time.Parse("2006-01-02 15:04:05", "2017-01-25 19:00:00")),
		// 	},
		// 	expectedFeatureIds: []uint64{},
		// },
		// "property filterer table": {
		// 	config: map[string]interface{}{
		// 		"filepath": GPKGAthensFilePath,
		// 		"layers": []map[string]interface{}{
		// 			{
		// 				"name":      "bp",
		// 				"tablename": "buildings_polygons",
		// 			},
		// 		},
		// 	},
		// 	layerName: "bp",
		// 	properties: map[string]interface{}{
		// 		"building":         "house",
		// 		"addr:housenumber": 8,
		// 	},
		// 	expectedFeatureIds: []uint64{16648},
		// },
		"property filterer sql": {
			config: dict.Dict{
				"filepath": GPKGAthensFilePath,
				"layers": []map[string]interface{}{
					{
						"name": "bp",
						"sql":  "SELECT * FROM buildings_polygons",
					},
				},
			},
			layerName: "bp",
			properties: map[string]interface{}{
				"addr:housenumber": 13,
			},
			expectedFeatureIds: []uint64{1271, 9251, 16851, 16868, 16980, 16991},
		},
	}

	for name, tc := range tests {
		tc := tc
		t.Run(name, func(t *testing.T) {
			fn(t, tc)
		})
	}
}

func TestConfigs(t *testing.T) {
	type tcase struct {
<<<<<<< HEAD
		config             dict.Dicter
		tile               MockTile
		layerName          string
		expectedProperties map[uint64]map[string]interface{}
=======
		config       dict.Dict
		tile         MockTile
		layerName    string
		expectedTags map[uint64]map[string]interface{}
>>>>>>> c836314e
	}

	fn := func(t *testing.T, tc tcase) {
		p, err := gpkg.NewTileProvider(tc.config)
		if err != nil {
			t.Fatalf("err creating NewTileProvider: %v", err)
			return
		}

		err = p.TileFeatures(context.TODO(), tc.layerName, &tc.tile, func(f *provider.Feature) error {
			// check if the feature is part of the test
			if _, ok := tc.expectedProperties[f.ID]; !ok {
				return nil
			}

			expectedTagCount := len(tc.expectedProperties[f.ID])
			actualTagCount := len(f.Properties)

			if actualTagCount != expectedTagCount {
				return fmt.Errorf("expected %v tags, got %v", expectedTagCount, actualTagCount)
			}

			// Check that expected tags are present and their values match expected values.
			for tName, tValue := range f.Properties {
				exTagValue := tc.expectedProperties[f.ID][tName]
				if exTagValue != nil && exTagValue != tValue {
					return fmt.Errorf("feature ID: %v - %v: %v != %v", f.ID, tName, tValue, exTagValue)
				}
			}

			return nil
		})
		if err != nil {
			t.Errorf("err fetching features: %v", err)
			return
		}
	}

	tests := map[string]tcase{
		"expecting tags": {
			config: dict.Dict{
				"filepath": GPKGAthensFilePath,
				"layers": []map[string]interface{}{
					{"name": "a_points", "tablename": "amenities_points", "id_fieldname": "fid", "fields": []string{"amenity", "religion", "tourism", "shop"}},
					{"name": "r_lines", "tablename": "rail_lines", "id_fieldname": "fid", "fields": []string{"railway", "bridge", "tunnel"}},
					{"name": "rd_lines", "tablename": "roads_lines"},
				},
			},
			tile: MockTile{
				bufferedExtent: geom.NewExtent(
					[2]float64{-20026376.39, -20048966.10},
					[2]float64{20026376.39, 20048966.10},
				),
				srid: tegola.WebMercator,
			},
			layerName: "a_points",
			expectedProperties: map[uint64]map[string]interface{}{
				515: {
					"amenity": "boat_rental",
					"shop":    "yachts",
				},
				359: {
					"amenity": "bench",
					"tourism": "viewpoint",
				},
				273: {
					"amenity":  "place_of_worship",
					"religion": "christian",
				},
			},
		},
		"no tags provided": {
			config: dict.Dict{
				"filepath": GPKGAthensFilePath,
				"layers": []map[string]interface{}{
					{"name": "a_points", "tablename": "amenities_points", "id_fieldname": "fid", "fields": []string{"amenity", "religion", "tourism", "shop"}},
					{"name": "r_lines", "tablename": "rail_lines", "id_fieldname": "fid", "fields": []string{"railway", "bridge", "tunnel"}},
					{"name": "rd_lines", "tablename": "roads_lines"},
				},
			},
			tile: MockTile{
				bufferedExtent: geom.NewExtent(
					[2]float64{-20026376.39, -20048966.10},
					[2]float64{20026376.39, 20048966.10},
				),
				srid: tegola.WebMercator,
			},
			layerName: "rd_lines",
			expectedProperties: map[uint64]map[string]interface{}{
				1: {},
			},
		},
		"simple sql": {
			config: dict.Dict{
				"filepath": GPKGAthensFilePath,
				"layers": []map[string]interface{}{
					{
						"name": "a_points",
						"sql":  "SELECT fid, geom, amenity, religion, tourism, shop FROM amenities_points WHERE fid IN (515,359,273)",
					},
				},
			},
			tile: MockTile{
				bufferedExtent: geom.NewExtent(
					[2]float64{-20026376.39, -20048966.10},
					[2]float64{20026376.39, 20048966.10},
				),
				srid: tegola.WebMercator,
			},
			layerName: "a_points",
			expectedProperties: map[uint64]map[string]interface{}{
				515: {
					"amenity": "boat_rental",
					"shop":    "yachts",
				},
				359: {
					"amenity": "bench",
					"tourism": "viewpoint",
				},
				273: {
					"amenity":  "place_of_worship",
					"religion": "christian",
				},
			},
		},
		"complex sql": {
			config: dict.Dict{
				"filepath": GPKGAthensFilePath,
				"layers": []map[string]interface{}{
					{
						"name": "a_p_points",
						"sql": `
							SELECT * FROM (
								SELECT
									fid, geom, NULL AS place, NULL AS is_in, amenity, religion, tourism, shop, si.minx, si.miny, si.maxx, si.maxy
								FROM
									amenities_points ap JOIN rtree_amenities_points_geom si ON ap.fid = si.id
								UNION
									SELECT
										fid, geom, place, is_in, NULL, NULL, NULL, NULL, si.minx, si.miny, si.maxx, si.maxy
									FROM
										places_points pp JOIN rtree_places_points_geom si ON pp.fid = si.id
							)
							WHERE !BBOX!`,
					},
				},
			},
			tile: MockTile{
				bufferedExtent: geom.NewExtent(
					[2]float64{-20026376.39, -20048966.10},
					[2]float64{20026376.39, 20048966.10},
				),
				srid: tegola.WebMercator,
			},
			layerName: "a_p_points",
			expectedProperties: map[uint64]map[string]interface{}{
				255: {
					"amenity":  "place_of_worship",
					"religion": "christian",
				},
			},
		},
	}

	for name, tc := range tests {
		tc := tc
		t.Run(name, func(t *testing.T) {
			fn(t, tc)
		})
	}
}

// This is just to test that if we open a non-existant file.
func TestOpenNonExistantFile(t *testing.T) {

	type tcase struct {
		config dict.Dict
		err    error
	}
	const (
		NONEXISTANTFILE = "testdata/nonexistant.gpkg"
	)

	os.Remove(NONEXISTANTFILE)

	tests := map[string]tcase{
		"empty": tcase{
			config: dict.Dict{
				gpkg.ConfigKeyFilePath: "",
			},
			err: gpkg.ErrInvalidFilePath{FilePath: ""},
		},
		"nonexistance": tcase{
			// should not exists
			config: dict.Dict{
				gpkg.ConfigKeyFilePath: NONEXISTANTFILE,
			},
			err: gpkg.ErrInvalidFilePath{FilePath: NONEXISTANTFILE},
		},
	}

	for k, tc := range tests {
		tc := tc
		t.Run(k, func(t *testing.T) {
			_, err := gpkg.NewTileProvider(tc.config)
			if reflect.TypeOf(err) != reflect.TypeOf(tc.err) {
				t.Errorf("expected error, expected %v got %v", tc.err, err)
			}
		})
	}

}<|MERGE_RESOLUTION|>--- conflicted
+++ resolved
@@ -6,10 +6,6 @@
 	"context"
 	"errors"
 	"fmt"
-<<<<<<< HEAD
-	"math"
-=======
->>>>>>> c836314e
 	"os"
 	"reflect"
 	"sort"
@@ -18,11 +14,7 @@
 
 	"github.com/go-spatial/geom"
 	"github.com/go-spatial/tegola"
-<<<<<<< HEAD
-	"github.com/go-spatial/tegola/internal/dict"
-=======
 	"github.com/go-spatial/tegola/dict"
->>>>>>> c836314e
 	"github.com/go-spatial/tegola/provider"
 	"github.com/go-spatial/tegola/provider/gpkg"
 )
@@ -767,17 +759,10 @@
 
 func TestConfigs(t *testing.T) {
 	type tcase struct {
-<<<<<<< HEAD
 		config             dict.Dicter
 		tile               MockTile
 		layerName          string
 		expectedProperties map[uint64]map[string]interface{}
-=======
-		config       dict.Dict
-		tile         MockTile
-		layerName    string
-		expectedTags map[uint64]map[string]interface{}
->>>>>>> c836314e
 	}
 
 	fn := func(t *testing.T, tc tcase) {
